import copy
import logging
import os
from datetime import datetime

import seaborn as sns

import numpy as np
import pymc3 as pm
import theano.tensor as T
import theano.tensor.signal.conv as C
from pymc3 import Model

log = logging.getLogger(__name__)
sns.set_style("ticks")

from matplotlib.font_manager import FontProperties
import matplotlib.pyplot as plt
import matplotlib.patches as patches

fp2 = FontProperties(fname=r"../../fonts/Font Awesome 5 Free-Solid-900.otf")

# taken from Cereda et. al (2020).
# https://arxiv.org/ftp/arxiv/papers/2003/2003.09320.pdf
# alpha is shape, beta is inverse scale (reciprocal reported in the paper).
SI_ALPHA = 1.87
SI_BETA = 0.28


# ICL paper versions.
# SI_ALPHA = (1 / (0.62 ** 2))
# SI_BETA = (1 / (6.5 * (0.62 ** 2)))


def save_fig_pdf(output_dir, figname):
    datetime_str = datetime.now().strftime("%d-%m;%H-%M")
    if not os.path.exists(output_dir):
        os.makedirs(output_dir)
    log.info(f"Saving Plot at {os.path.abspath(output_dir)} at {datetime_str}")
    plt.savefig(f"{output_dir}/{figname}_t{datetime_str}.pdf", bbox_inches='tight')


def produce_CIs(data):
    means = np.median(data, axis=0)
    li = np.percentile(data, 2.5, axis=0)
    ui = np.percentile(data, 97.5, axis=0)
    err = np.array([means - li, ui - means])
    return means, li, ui, err


def add_cms_to_plot(ax, ActiveCMs, country_indx, min_x, max_x, days, plot_style):
    ax2 = ax.twinx()
    plt.ylim([0, 1])
    plt.xlim([min_x, max_x])
    CMs = ActiveCMs[country_indx, :, :]
    nCMs, _ = CMs.shape
    CM_changes = np.zeros((nCMs, len(days)))
    CM_changes[:, 1:] = CMs[:, 1:] - CMs[:, :-1]
    all_CM_changes = np.sum(CM_changes, axis=0)
    all_heights = np.zeros(all_CM_changes.shape)

    for cm in range(nCMs):
        changes = np.nonzero(CM_changes[cm, :])[0].tolist()
        height = 1
        for c in changes:
            close_heights = all_heights[c - 3:c + 4]
            if len(close_heights) == 7:
                height = np.max(close_heights) + 1
                all_heights[c] = height

            plt.plot(
                [c, c],
                [0, 1],
                "--",
                color="lightgrey",
                linewidth=1,
                zorder=-2,
                alpha=0.5
            )
            plot_height = 1 - (0.04 * height)

            if c < min_x:
                c_p = min_x
            else:
                c_p = c

            if CM_changes[cm, c] == 1:
                plt.text(c_p, plot_height, plot_style[cm][0], fontproperties=fp2, color=plot_style[cm][1], size=8,
                         va='center', ha='center', clip_on=True, zorder=1)
            else:
                plt.text(c_p, plot_height, plot_style[cm][0], fontproperties=fp2, color=plot_style[cm][1], size=8,
                         va='center', ha='center', clip_on=True, zorder=1)
                plt.plot([c_p - 1.5, c + 1.5], [plot_height - 0.005, plot_height + 0.005], color="black", zorder=2)

    plt.yticks([])
    return ax2


class BaseCMModel(Model):
    def __init__(
            self, data, cm_plot_style, name="", model=None
    ):
        super().__init__(name, model)
        self.d = data
        self.plot_trace_vars = set()
        self.trace = None
        self.heldout_day_labels = None

        if cm_plot_style is not None:
            self.cm_plot_style = cm_plot_style
        else:
            self.cm_plot_style = [
                # ("\uf7f2", "tab:red"),  # hospital symbol
                ("\uf963", "black"),  # mask
                ("\uf492", "mediumblue"),  # vial
                ("\uf0c0", "lightgrey"),  # ppl
                ("\uf0c0", "grey"),  # ppl
                ("\uf0c0", "black"),  # ppl
                ("\uf07a", "tab:orange"),  # shop 1
                ("\uf07a", "tab:red"),  # shop2
                ("\uf19d", "black"),  # school
                ("\uf965", "black")  # home
            ]

    def LN(self, name, mean, log_var, plot_trace=True, shape=None):
        """Create a lognorm variable, adding it to self as attribute."""
        if name in self.__dict__:
            log.warning(f"Variable {name} already present, overwriting def")
        kws = {}
        if shape is not None:
            kws["shape"] = shape
        v = pm.Lognormal(name, mean, log_var, **kws)
        self.__dict__[name] = v
        if plot_trace:
            self.plot_trace_vars.add(name)
        return v

    def Normal(self, name, mean, sigma, plot_trace=True, hyperprior=None, shape=None):
        """Create a lognorm variable, adding it to self as attribute."""
        if name in self.__dict__:
            log.warning(f"Variable {name} already present, overwriting def")
        if hyperprior:
            # TODO
            pass
        kws = {}
        if shape is not None:
            kws["shape"] = shape
        v = pm.Normal(name, mean, sigma, **kws)
        self.__dict__[name] = v
        if plot_trace:
            self.plot_trace_vars.add(name)
        return v

    def ObservedLN(self, name, mean, log_var, observed, plot_trace=True, shape=None):
        """Create a lognorm variable, adding it to self as attribute."""
        if name in self.__dict__:
            log.warning(f"Variable {name} already present, overwriting def")

        kws = {}
        if shape is not None:
            kws["shape"] = shape

        v = pm.Lognormal(name, mean, log_var, observed=observed, **kws)
        self.__dict__[name] = v
        if plot_trace:
            self.plot_trace_vars.add(name)

        return v

    def Det(self, name, exp, plot_trace=True):
        """Create a deterministic variable, adding it to self as attribute."""
        if name in self.__dict__:
            log.warning(f"Variable {name} already present, overwriting def")
        v = pm.Deterministic(name, exp)
        self.__dict__[name] = v
        if plot_trace:
            self.plot_trace_vars.add(name)
        return v

    @property
    def nRs(self):
        return len(self.d.Rs)

    @property
    def nDs(self):
        return len(self.d.Ds)

    @property
    def nCMs(self):
        return len(self.d.CMs)

    def plot_traces(self):
        assert self.trace is not None
        return pm.traceplot(self.trace, var_names=list(self.plot_trace_vars))

    def plot_effect(self, save_fig=True, output_dir="./out", x_min=-100, x_max=100):
        assert self.trace is not None
        fig = plt.figure(figsize=(9, 3), dpi=300)
        plt.subplot(121)
        self.d.coactivation_plot(self.cm_plot_style, newfig=False)
        plt.subplot(122)

        means = 100 * (1 - np.mean(self.trace["CMReduction"], axis=0))
        li = 100 * (1 - np.percentile(self.trace["CMReduction"], 2.5, axis=0))
        ui = 100 * (1 - np.percentile(self.trace["CMReduction"], 97.5, axis=0))
        lq = 100 * (1 - np.percentile(self.trace["CMReduction"], 25, axis=0))
        uq = 100 * (1 - np.percentile(self.trace["CMReduction"], 75, axis=0))

        N_cms = means.size

        plt.plot([0, 0], [1, -(N_cms)], "--r", linewidth=0.5)
        y_vals = -1 * np.arange(N_cms)
        plt.scatter(means, y_vals, marker="|", color="k")
        for cm in range(N_cms):
            plt.plot([li[cm], ui[cm]], [y_vals[cm], y_vals[cm]], "k", alpha=0.25)
            plt.plot([lq[cm], uq[cm]], [y_vals[cm], y_vals[cm]], "k", alpha=0.5)

        plt.xlim([x_min, x_max])
        xtick_vals = np.arange(-100, 150, 50)
        xtick_str = [f"{x:.0f}%" for x in xtick_vals]
        plt.ylim([-(N_cms - 0.5), 0.5])

        plt.yticks(
            -np.arange(len(self.d.CMs)),
            [f"     " for f in self.d.CMs]
        )

        ax = plt.gca()
        x_min, x_max = plt.xlim()
        x_r = x_max - x_min
        print(x_r)
        for i, (ticklabel, tickloc) in enumerate(zip(ax.get_yticklabels(), ax.get_yticks())):
            ticklabel.set_color(self.cm_plot_style[i][1])
            plt.text(x_min - 0.13 * x_r, tickloc, self.cm_plot_style[i][0], horizontalalignment='center',
                     verticalalignment='center',
                     fontproperties=fp2, fontsize=10, color=self.cm_plot_style[i][1])

        plt.xticks(xtick_vals, xtick_str, fontsize=6)
        plt.xlabel("Average Additional Reduction in $R$", fontsize=8)
        plt.tight_layout()

        if save_fig:
            save_fig_pdf(output_dir, f"CMEffect")

        fig = plt.figure(figsize=(7, 3), dpi=300)
        correlation = np.corrcoef(self.trace["CMReduction"], rowvar=False)
        plt.imshow(correlation, cmap="PuOr", vmin=-1, vmax=1)
        cbr = plt.colorbar()
        cbr.ax.tick_params(labelsize=6)
        plt.yticks(np.arange(N_cms), self.d.CMs, fontsize=6)
        plt.xticks(np.arange(N_cms), self.d.CMs, fontsize=6, rotation=90)
        plt.title("Posterior Correlation", fontsize=10)
        sns.despine()

        if save_fig:
            save_fig_pdf(output_dir, f"CMCorr")

    def run(self, N, chains=2, cores=2, **kwargs):
        print(self.check_test_point())
        with self.model:
            self.trace = pm.sample(N, chains=chains, cores=cores, init="adapt_diag", **kwargs)


class CMDeath_Final(BaseCMModel):
    def __init__(
            self, data, cm_plot_style=None, name="", model=None
    ):
        super().__init__(data, cm_plot_style, name=name, model=model)

        self.DelayProb = np.array([0.00000000e+00, 1.64635735e-06, 3.15032703e-05, 1.86360977e-04,
                                   6.26527963e-04, 1.54172466e-03, 3.10103643e-03, 5.35663499e-03,
                                   8.33979000e-03, 1.19404848e-02, 1.59939055e-02, 2.03185081e-02,
                                   2.47732062e-02, 2.90464491e-02, 3.30612027e-02, 3.66089026e-02,
                                   3.95642697e-02, 4.18957120e-02, 4.35715814e-02, 4.45816884e-02,
                                   4.49543992e-02, 4.47474142e-02, 4.40036056e-02, 4.27545988e-02,
                                   4.11952870e-02, 3.92608505e-02, 3.71824356e-02, 3.48457206e-02,
                                   3.24845883e-02, 3.00814850e-02, 2.76519177e-02, 2.52792720e-02,
                                   2.30103580e-02, 2.07636698e-02, 1.87005838e-02, 1.67560244e-02,
                                   1.49600154e-02, 1.32737561e-02, 1.17831130e-02, 1.03716286e-02,
                                   9.13757250e-03, 7.98287530e-03, 6.96265658e-03, 6.05951833e-03,
                                   5.26450572e-03, 4.56833017e-03, 3.93189069e-03, 3.38098392e-03,
                                   2.91542076e-03, 2.49468747e-03, 2.13152106e-03, 1.82750115e-03,
                                   1.55693122e-03, 1.31909933e-03, 1.11729819e-03, 9.46588730e-04,
                                   8.06525991e-04, 6.81336089e-04, 5.74623210e-04, 4.80157895e-04,
                                   4.02211774e-04, 3.35345193e-04, 2.82450401e-04, 2.38109993e-04])

        self.CMDelayCut = 30
        self.DailyGrowthNoise = 0.2

        observed = []
        for r in range(self.nRs):
            skipped_days = []
            for d in range(self.nDs):
                if self.d.NewDeaths.mask[r, d] == False and d > self.CMDelayCut and not np.isnan(
                        self.d.Deaths.data[r, d]):
                    observed.append(r * self.nDs + d)
                else:
                    skipped_days.append(d)

            if len(skipped_days) > 0:
                # print(f"Skipped day {[(data.Ds[sk].day, data.Ds[sk].month) for sk in skipped_days]} for {data.Rs[r]}")
                pass

        self.observed_days = np.array(observed)

        self.ObservedDaysIndx = np.arange(self.CMDelayCut, len(self.d.Ds))
        self.OR_indxs = np.arange(len(self.d.Rs))
        self.nORs = self.nRs
        self.nODs = len(self.ObservedDaysIndx)
        self.ORs = copy.deepcopy(self.d.Rs)
        self.predict_all_days = True

    def build_model(self, R_hyperprior_mean=3.25, cm_prior_sigma=0.2, cm_prior='normal',
                    serial_interval_mean=SI_ALPHA / SI_BETA
                    ):
        with self.model:
            
            if cm_prior=='normal':
                self.CM_Alpha = pm.Normal("CM_Alpha", 0, cm_prior_sigma, shape=(self.nCMs,))
                
            if cm_prior=='half_normal':
                self.CM_Alpha = pm.HalfNormal("CM_Alpha", cm_prior_sigma, shape=(self.nCMs,))

            self.CMReduction = pm.Deterministic("CMReduction", T.exp((-1.0) * self.CM_Alpha))

            self.HyperRMean = pm.StudentT(
                "HyperRMean", nu=10, sigma=0.2, mu=np.log(R_hyperprior_mean),
            )

            self.HyperRVar = pm.HalfStudentT(
                "HyperRVar", nu=10, sigma=0.2
            )

            self.RegionLogR = pm.Normal("RegionLogR", self.HyperRMean,
                                        self.HyperRVar,
                                        shape=(self.nORs,))

            self.ActiveCMs = pm.Data("ActiveCMs", self.d.ActiveCMs)

            self.ActiveCMReduction = (
                    T.reshape(self.CM_Alpha, (1, self.nCMs, 1))
                    * self.ActiveCMs[self.OR_indxs, :]
            )

            self.Det(
                "GrowthReduction", T.sum(self.ActiveCMReduction, axis=1), plot_trace=False
            )

            self.ExpectedLogR = pm.Deterministic(
                "ExpectedLogR",
                T.reshape(self.RegionLogR, (self.nORs, 1)) - self.GrowthReduction
            )

            serial_interval_sigma = np.sqrt(SI_ALPHA / SI_BETA ** 2)
            si_beta = serial_interval_mean / serial_interval_sigma ** 2
            si_alpha = serial_interval_mean ** 2 / serial_interval_sigma ** 2

            self.ExpectedGrowth = self.Det("ExpectedGrowth",
                                           si_beta * (np.exp(self.ExpectedLogR / si_alpha) - T.ones_like(
                                               self.ExpectedLogR)),
                                           plot_trace=False
                                           )

            self.Growth = pm.Normal("Growth",
                                    self.ExpectedGrowth,
                                    self.DailyGrowthNoise,
                                    shape=(self.nORs, self.nDs))

<<<<<<< HEAD
            # self.Growth = pm.Deterministic("Growth",
            #                                self.ExpectedGrowth)

=======
>>>>>>> cb48156a
            # self.Det("Z1", self.Growth - self.ExpectedGrowth, plot_trace=False)

            self.InitialSize_log = pm.Normal("InitialSize_log", -6, 100, shape=(self.nORs,))
            self.Infected_log = pm.Deterministic("Infected_log", T.reshape(self.InitialSize_log, (
                self.nORs, 1)) + self.Growth.cumsum(axis=1))

            self.Infected = pm.Deterministic("Infected", pm.math.exp(self.Infected_log))

            expected_confirmed = C.conv2d(
                self.Infected,
                np.reshape(self.DelayProb, newshape=(1, self.DelayProb.size)),
                border_mode="full"
            )[:, :self.nDs]

            self.ExpectedDeaths = pm.Deterministic("ExpectedDeaths", expected_confirmed.reshape(
                (self.nORs, self.nDs)))

            self.Phi = pm.HalfNormal("Phi", 5)

            self.NewDeaths = pm.Data("NewDeaths",
                                     self.d.NewDeaths.data.reshape((self.nORs * self.nDs,))[self.observed_days])

            # effectively handle missing values ourselves
            self.ObservedDeaths = pm.NegativeBinomial(
                "ObservedCases",
                mu=self.ExpectedDeaths.reshape((self.nORs * self.nDs,))[self.observed_days],
                alpha=self.Phi,
                shape=(len(self.observed_days),),
                observed=self.NewDeaths
            )
        # self.Z2 = pm.Deterministic("Z2",
        #     self.LogObservedDeaths - np.log(self.d.NewDeaths.reshape((self.nORs * self.nDs, ))[self.observed_days])
        # )

    def plot_region_predictions(self, plot_style, save_fig=True, output_dir="./out"):
        assert self.trace is not None

        for country_indx, region in zip(self.OR_indxs, self.ORs):

            if country_indx % 5 == 0:
                plt.figure(figsize=(12, 20), dpi=300)

            plt.subplot(5, 3, 3 * (country_indx % 5) + 1)

            means_d, lu_id, up_id, err_d = produce_CIs(
                self.trace.Infected[:, country_indx, :]
            )

            ec = self.trace.ExpectedDeaths[:, country_indx, :]
            nS, nDs = ec.shape
            dist = pm.NegativeBinomial.dist(mu=ec, alpha=np.repeat(np.array([self.trace.Phi]), nDs, axis=0).T)
            ec_output = dist.random()

            means_expected_deaths, lu_ed, up_ed, err_expected_deaths = produce_CIs(
                ec_output
            )

            days = self.d.Ds
            days_x = np.arange(len(days))

            min_x = 25
            max_x = len(days) - 1

            deaths = self.d.NewDeaths[country_indx, :]

            ax = plt.gca()
            plt.plot(
                days_x,
                means_d,
                label="Infected",
                zorder=1,
                color="tab:blue",
                alpha=0.25
            )

            plt.fill_between(
                days_x, lu_id, up_id, alpha=0.15, color="tab:blue", linewidth=0
            )

            plt.plot(
                days_x,
                means_expected_deaths,
                label="Predicted Deaths",
                zorder=2,
                color="tab:red"
            )

            plt.fill_between(
                days_x, lu_ed, up_ed, alpha=0.25, color="tab:red", linewidth=0
            )

            plt.scatter(
                self.ObservedDaysIndx,
                deaths[self.ObservedDaysIndx],
                label="Recorded New Deaths",
                marker="o",
                s=10,
                color="black",
                alpha=0.9,
                zorder=3,
            )

            plt.scatter(
                self.ObservedDaysIndx,
                deaths[self.ObservedDaysIndx].data,
                label="Heldout New Deaths",
                marker="o",
                s=12,
                edgecolor="black",
                facecolor="white",
                linewidth=1,
                alpha=0.9,
                zorder=2,
            )

            ax.set_yscale("log")
            plt.xlim([min_x, max_x])
            plt.ylim([10 ** 0, 10 ** 4])
            locs = np.arange(min_x, max_x, 7)
            xlabels = [f"{days[ts].day}-{days[ts].month}" for ts in locs]
            plt.xticks(locs, xlabels, rotation=-30)
            ax1 = add_cms_to_plot(ax, self.d.ActiveCMs, country_indx, min_x, max_x, days, plot_style)

            plt.subplot(5, 3, 3 * (country_indx % 5) + 2)

            ax2 = plt.gca()

            means_growth, lu_g, up_g, err = produce_CIs(
                np.exp(self.trace.ExpectedGrowth[:, country_indx, :])
            )

            actual_growth, lu_ag, up_ag, err_act = produce_CIs(
                np.exp(self.trace.Growth[:, country_indx, :])
            )

            med_growth = np.percentile(np.exp(self.trace.Growth[:, country_indx, :]), 50, axis=0)

            plt.plot(days_x, med_growth, "--", label="Median Growth",
                     color="tab:blue")

            plt.plot(days_x, means_growth, label="Expected Growth", zorder=1, color="tab:orange")
            plt.plot(days_x, actual_growth, label="Predicted Growth", zorder=1, color="tab:blue")

            plt.fill_between(
                days_x, lu_g, up_g, alpha=0.25, color="tab:orange", linewidth=0
            )

            plt.fill_between(
                days_x, lu_ag, up_ag, alpha=0.25, color="tab:blue", linewidth=0
            )
            plt.plot([min_x, max_x], [1, 1], "--", linewidth=0.5, color="lightgrey")

            plt.ylim([0.5, 2])
            plt.xlim([min_x, max_x])
            plt.ylabel("Growth")
            locs = np.arange(min_x, max_x, 7)
            xlabels = [f"{days[ts].day}-{days[ts].month}" for ts in locs]
            plt.xticks(locs, xlabels, rotation=-30)
            plt.title(f"Region {region}")
            ax3 = add_cms_to_plot(ax2, self.d.ActiveCMs, country_indx, min_x, max_x, days, plot_style)

            plt.subplot(5, 3, 3 * (country_indx % 5) + 3)
            axis_scale = 1.5
            ax4 = plt.gca()
            # z1_mean, lu_z1, up_z1, err_1 = produce_CIs(self.trace.Z1[:, country_indx, :])
            # z2_mean, lu_z2, up_z2, err_2 = produce_CIs(self.trace.Z2[:, country_indx, :])

            means_id, lu_id, up_id, err_id = produce_CIs(
                np.exp(self.trace.ExpectedLogR[:, country_indx, :])
            )

            plt.plot(days_x, means_id, color="tab:blue", label="R")
            plt.fill_between(
                days_x, lu_id, up_id, alpha=0.25, color="tab:blue", linewidth=0
            )
            plt.xlim([min_x, max_x])
            plt.ylim([0, 5])
            plt.xticks(locs, xlabels, rotation=-30)
            plt.ylabel("$R$")

            # ax4.twinx()
            # ax5 = plt.gca()
            # plt.plot(self.ObservedDaysIndx, z2_mean, color="tab:orange", label="Death Noise")
            # plt.fill_between(
            #     self.ObservedDaysIndx, lu_z2, up_z2, alpha=0.25, color="tab:orange", linewidth=0
            # )
            # y_lim = max(np.max(np.abs(up_z2)), np.max(np.abs(lu_z2)))
            # plt.ylim([-1.5 * y_lim, 1.5 * y_lim])

            plt.xlim([min_x, max_x])
            locs = np.arange(min_x, max_x, 7)
            xlabels = [f"{days[ts].day}-{days[ts].month}" for ts in locs]
            lines, labels = ax4.get_legend_handles_labels()
            # lines2, labels2 = ax5.get_legend_handles_labels()

            sns.despine(ax=ax)
            sns.despine(ax=ax1)
            sns.despine(ax=ax2)
            sns.despine(ax=ax3)

            if country_indx % 5 == 4 or country_indx == len(self.d.Rs) - 1:
                plt.tight_layout()
                if save_fig:
                    save_fig_pdf(
                        output_dir,
                        f"CountryPredictionPlot{((country_indx + 1) / 5):.1f}",
                    )

            elif country_indx == 0:
                ax1.legend(*ax.get_legend_handles_labels(), prop={"size": 8}, loc=(0.9, 0.9))
                ax2.legend(prop={"size": 8}, loc="lower left")
                # ax4.legend(lines + lines2, labels + labels2, prop={"size": 8})


class CMActive_Final(BaseCMModel):
    def __init__(
            self, data, cm_plot_style=None, name="", model=None
    ):
        super().__init__(data, cm_plot_style, name=name, model=model)

        # infection --> confirmed delay
        self.DelayProb = np.array([0., 0.0252817, 0.03717965, 0.05181224, 0.06274125,
                                   0.06961334, 0.07277174, 0.07292397, 0.07077184, 0.06694868,
                                   0.06209945, 0.05659917, 0.0508999, 0.0452042, 0.03976573,
                                   0.03470891, 0.0299895, 0.02577721, 0.02199923, 0.01871723,
                                   0.01577148, 0.01326564, 0.01110783, 0.00928827, 0.0077231,
                                   0.00641162, 0.00530572, 0.00437895, 0.00358801, 0.00295791,
                                   0.0024217, 0.00197484])

        self.CMDelayCut = 30
        self.DailyGrowthNoise = 0.2

        self.ObservedDaysIndx = np.arange(self.CMDelayCut, len(self.d.Ds))
        self.OR_indxs = np.arange(len(self.d.Rs))
        self.nORs = self.nRs
        self.nODs = len(self.ObservedDaysIndx)
        self.ORs = copy.deepcopy(self.d.Rs)

        observed = []
        for r in range(self.nRs):
            skipped_days = []
            for d in range(self.nDs):
                if self.d.NewCases.mask[r, d] == False and d > self.CMDelayCut and not np.isnan(
                        self.d.Confirmed.data[r, d]) and d < (self.nDs - 7):
                    observed.append(r * self.nDs + d)
                else:
                    skipped_days.append(d)
                    self.d.NewCases.mask[r, d] = True

        self.observed_days = np.array(observed)

    def build_model(self, R_hyperprior_mean=3.25, cm_prior_sigma=0.2, cm_prior='normal',
                    serial_interval_mean=SI_ALPHA / SI_BETA
                    ):
        with self.model:
<<<<<<< HEAD
            self.CM_Alpha = pm.Normal("CM_Alpha", 0, cm_prior_sigma, shape=(self.nCMs,))

=======

            if cm_prior=='normal':
                self.CM_Alpha = pm.Normal("CM_Alpha", 0, cm_prior_sigma, shape=(self.nCMs,))
                
            if cm_prior=='half_normal':
                self.CM_Alpha = pm.HalfNormal("CM_Alpha", cm_prior_sigma, shape=(self.nCMs,))
                
>>>>>>> cb48156a
            self.CMReduction = pm.Deterministic("CMReduction", T.exp((-1.0) * self.CM_Alpha))

            self.HyperRMean = pm.StudentT(
                "HyperRMean", nu=10, sigma=0.2, mu=np.log(R_hyperprior_mean),
            )

            self.HyperRVar = pm.HalfStudentT(
                "HyperRVar", nu=10, sigma=0.2
            )

            self.RegionLogR = pm.Normal("RegionLogR", self.HyperRMean,
                                        self.HyperRVar,
                                        shape=(self.nORs,))

            self.ActiveCMs = pm.Data("ActiveCMs", self.d.ActiveCMs)

            self.ActiveCMReduction = (
                    T.reshape(self.CM_Alpha, (1, self.nCMs, 1))
                    * self.ActiveCMs[self.OR_indxs, :, :]
            )

            self.Det(
                "GrowthReduction", T.sum(self.ActiveCMReduction, axis=1), plot_trace=False
            )

            self.ExpectedLogR = self.Det(
                "ExpectedLogR",
                T.reshape(self.RegionLogR, (self.nORs, 1)) - self.GrowthReduction,
                plot_trace=False,
            )

            serial_interval_sigma = np.sqrt(SI_ALPHA / SI_BETA ** 2)
            si_beta = serial_interval_mean / serial_interval_sigma ** 2
            si_alpha = serial_interval_mean ** 2 / serial_interval_sigma ** 2
            self.ExpectedGrowth = self.Det("ExpectedGrowth",
                                           si_beta * (pm.math.exp(
                                               self.ExpectedLogR / si_alpha) - T.ones_like(
                                               self.ExpectedLogR)),
                                           plot_trace=False
                                           )

            self.Normal(
                "Growth",
                self.ExpectedGrowth,
                self.DailyGrowthNoise,
                shape=(self.nORs, self.nDs),
                plot_trace=False,
            )

            self.Det("Z1", self.Growth - self.ExpectedGrowth, plot_trace=False)

            self.InitialSize_log = pm.Normal("InitialSize_log", 1, 100, shape=(self.nORs,))
            self.Infected_log = pm.Deterministic("Infected_log", T.reshape(self.InitialSize_log, (
                self.nORs, 1)) + self.Growth.cumsum(axis=1))

            self.Infected = pm.Deterministic("Infected", pm.math.exp(self.Infected_log))

            expected_confirmed = C.conv2d(
                self.Infected,
                np.reshape(self.DelayProb, newshape=(1, self.DelayProb.size)),
                border_mode="full"
            )[:, :self.nDs]

            self.ExpectedCases = pm.Deterministic("ExpectedCases", expected_confirmed.reshape(
                (self.nORs, self.nDs)))

            self.Phi = pm.HalfNormal("Phi", 5)

            # effectively handle missing values ourselves
            self.ObservedCases = pm.NegativeBinomial(
                "ObservedCases",
                mu=self.ExpectedCases.reshape((self.nORs * self.nDs,))[self.observed_days],
                alpha=self.Phi,
                shape=(len(self.observed_days),),
                observed=self.d.NewCases.data.reshape((self.nORs * self.nDs,))[self.observed_days]
            )

    def plot_region_predictions(self, plot_style, save_fig=True, output_dir="./out"):
        assert self.trace is not None

        for country_indx, region in zip(self.OR_indxs, self.ORs):

            if country_indx % 5 == 0:
                plt.figure(figsize=(12, 20), dpi=300)

            plt.subplot(5, 3, 3 * (country_indx % 5) + 1)

            means_d, lu_id, up_id, err_d = produce_CIs(
                self.trace.Infected[:, country_indx, :]
            )

            means_ea, lu_ea, up_ea, err_eea = produce_CIs(
                self.trace.ExpectedCases[:, country_indx, :] * np.exp(
                    0.3 * np.random.normal(
                        size=(self.trace.ExpectedCases[:, country_indx, :].shape)))
            )

            ec = self.trace.ExpectedCases[:, country_indx, :]
            nS, nDs = ec.shape
            dist = pm.NegativeBinomial.dist(mu=ec + 1e-3, alpha=np.repeat(np.array([self.trace.Phi]), nDs, axis=0).T)
            ec_output = dist.random()

            means_ea, lu_ea, up_ea, err_eea = produce_CIs(
                ec_output
            )

            days = self.d.Ds
            days_x = np.arange(len(days))

            min_x = 25
            max_x = len(days) - 1

            newcases = self.d.NewCases[country_indx, :]

            ax = plt.gca()
            plt.plot(
                days_x,
                means_d,
                label="Daily Infected",
                zorder=1,
                color="tab:purple",
                alpha=0.25
            )

            plt.fill_between(
                days_x, lu_id, up_id, alpha=0.15, color="tab:purple", linewidth=0
            )

            plt.plot(
                days_x,
                means_ea,
                label="Predicted New Cases",
                zorder=2,
                color="tab:blue"
            )

            plt.fill_between(
                days_x, lu_ea, up_ea, alpha=0.25, color="tab:blue", linewidth=0
            )

            plt.scatter(
                self.ObservedDaysIndx,
                newcases[self.ObservedDaysIndx],
                label="Recorded New Cases",
                marker="o",
                s=10,
                color="tab:green",
                alpha=0.9,
                zorder=3,
            )

            plt.scatter(
                self.ObservedDaysIndx,
                newcases[self.ObservedDaysIndx].data,
                label="Heldout New Deaths",
                marker="o",
                s=12,
                edgecolor="tab:green",
                facecolor="white",
                linewidth=1,
                alpha=0.9,
                zorder=2,
            )

            ax.set_yscale("log")
            plt.xlim([min_x, max_x])
            plt.ylim([10 ** 0, 10 ** 5])
            locs = np.arange(min_x, max_x, 7)
            xlabels = [f"{days[ts].day}-{days[ts].month}" for ts in locs]
            plt.xticks(locs, xlabels, rotation=-30)
            ax1 = add_cms_to_plot(ax, self.d.ActiveCMs, country_indx, min_x, max_x, days, plot_style)

            plt.subplot(5, 3, 3 * (country_indx % 5) + 2)

            ax2 = plt.gca()

            means_growth, lu_g, up_g, err = produce_CIs(
                np.exp(self.trace.ExpectedGrowth[:, country_indx, :])
            )

            actual_growth, lu_ag, up_ag, err_act = produce_CIs(
                np.exp(self.trace.Growth[:, country_indx, :])
            )

            med_growth = np.percentile(np.exp(self.trace.Growth[:, country_indx, :]), 50, axis=0)

            plt.plot(days_x, med_growth, "--", label="Median Growth",
                     color="tab:blue")

            plt.plot(days_x, means_growth, label="Expected Growth", zorder=1, color="tab:orange")
            plt.plot(days_x, actual_growth, label="Predicted Growth", zorder=1, color="tab:blue")

            plt.fill_between(
                days_x, lu_g, up_g, alpha=0.25, color="tab:orange", linewidth=0
            )

            plt.fill_between(
                days_x, lu_ag, up_ag, alpha=0.25, color="tab:blue", linewidth=0
            )
            plt.plot([min_x, max_x], [1, 1], "--", linewidth=0.5, color="lightgrey")

            plt.ylim([0.5, 2])
            plt.xlim([min_x, max_x])
            plt.ylabel("Growth")
            locs = np.arange(min_x, max_x, 7)
            xlabels = [f"{days[ts].day}-{days[ts].month}" for ts in locs]
            plt.xticks(locs, xlabels, rotation=-30)
            plt.title(f"Region {region}")
            ax3 = add_cms_to_plot(ax2, self.d.ActiveCMs, country_indx, min_x, max_x, days, plot_style)

            plt.subplot(5, 3, 3 * (country_indx % 5) + 3)
            axis_scale = 1.5
            ax4 = plt.gca()
            z1_mean, lu_z1, up_z1, err_1 = produce_CIs(self.trace.Z1[:, country_indx, :])
            # z2_mean, lu_z2, up_z2, err_2 = produce_CIs(self.trace.Z2[:, country_indx, :])

            plt.plot(days_x, z1_mean, color="tab:blue", label="Growth Noise")
            plt.fill_between(
                days_x, lu_z1, up_z1, alpha=0.25, color="tab:blue", linewidth=0
            )
            plt.xlim([min_x, max_x])
            plt.ylim([-2, 2])
            plt.xticks(locs, xlabels, rotation=-30)
            plt.ylabel("$Z$")

            # ax4.twinx()
            # ax5 = plt.gca()
            # plt.plot(self.ObservedDaysIndx, z2_mean, color="tab:orange", label="Death Noise")
            # plt.fill_between(
            #     self.ObservedDaysIndx, lu_z2, up_z2, alpha=0.25, color="tab:orange", linewidth=0
            # )
            # y_lim = max(np.max(np.abs(up_z2)), np.max(np.abs(lu_z2)))
            # plt.ylim([-1.5 * y_lim, 1.5 * y_lim])

            plt.xlim([min_x, max_x])
            locs = np.arange(min_x, max_x, 7)
            xlabels = [f"{days[ts].day}-{days[ts].month}" for ts in locs]
            lines, labels = ax4.get_legend_handles_labels()
            # lines2, labels2 = ax5.get_legend_handles_labels()

            sns.despine(ax=ax)
            sns.despine(ax=ax1)
            sns.despine(ax=ax2)
            sns.despine(ax=ax3)

            if country_indx % 5 == 4 or country_indx == len(self.d.Rs) - 1:
                plt.tight_layout()
                if save_fig:
                    save_fig_pdf(
                        output_dir,
                        f"CountryPredictionPlot{((country_indx + 1) / 5):.1f}",
                    )

            elif country_indx == 0:
                ax.legend(prop={"size": 8}, loc="center left")
                ax2.legend(prop={"size": 8}, loc="lower left")
                # ax4.legend(lines + lines2, labels + labels2, prop={"size": 8})


class CMCombined_Final_Old(BaseCMModel):
    def __init__(
            self, data, cm_plot_style=None, name="", model=None
    ):
        super().__init__(data, cm_plot_style, name=name, model=model)

        # infection --> confirmed delay
        self.DelayProbCases = np.array([0., 0.0252817, 0.03717965, 0.05181224, 0.06274125,
                                        0.06961334, 0.07277174, 0.07292397, 0.07077184, 0.06694868,
                                        0.06209945, 0.05659917, 0.0508999, 0.0452042, 0.03976573,
                                        0.03470891, 0.0299895, 0.02577721, 0.02199923, 0.01871723,
                                        0.01577148, 0.01326564, 0.01110783, 0.00928827, 0.0077231,
                                        0.00641162, 0.00530572, 0.00437895, 0.00358801, 0.00295791,
                                        0.0024217, 0.00197484])

        self.DelayProbCases = self.DelayProbCases.reshape((1, self.DelayProbCases.size))

        self.DelayProbDeaths = np.array([0.00000000e+00, 1.64635735e-06, 3.15032703e-05, 1.86360977e-04,
                                         6.26527963e-04, 1.54172466e-03, 3.10103643e-03, 5.35663499e-03,
                                         8.33979000e-03, 1.19404848e-02, 1.59939055e-02, 2.03185081e-02,
                                         2.47732062e-02, 2.90464491e-02, 3.30612027e-02, 3.66089026e-02,
                                         3.95642697e-02, 4.18957120e-02, 4.35715814e-02, 4.45816884e-02,
                                         4.49543992e-02, 4.47474142e-02, 4.40036056e-02, 4.27545988e-02,
                                         4.11952870e-02, 3.92608505e-02, 3.71824356e-02, 3.48457206e-02,
                                         3.24845883e-02, 3.00814850e-02, 2.76519177e-02, 2.52792720e-02,
                                         2.30103580e-02, 2.07636698e-02, 1.87005838e-02, 1.67560244e-02,
                                         1.49600154e-02, 1.32737561e-02, 1.17831130e-02, 1.03716286e-02,
                                         9.13757250e-03, 7.98287530e-03, 6.96265658e-03, 6.05951833e-03,
                                         5.26450572e-03, 4.56833017e-03, 3.93189069e-03, 3.38098392e-03,
                                         2.91542076e-03, 2.49468747e-03, 2.13152106e-03, 1.82750115e-03,
                                         1.55693122e-03, 1.31909933e-03, 1.11729819e-03, 9.46588730e-04,
                                         8.06525991e-04, 6.81336089e-04, 5.74623210e-04, 4.80157895e-04,
                                         4.02211774e-04, 3.35345193e-04, 2.82450401e-04, 2.38109993e-04])
        self.DelayProbDeaths = self.DelayProbDeaths.reshape((1, self.DelayProbDeaths.size))

        self.CMDelayCut = 30
        self.DailyGrowthNoise = 0.1

        self.ObservedDaysIndx = np.arange(self.CMDelayCut, len(self.d.Ds))
        self.OR_indxs = np.arange(len(self.d.Rs))
        self.nORs = self.nRs
        self.nODs = len(self.ObservedDaysIndx)
        self.ORs = copy.deepcopy(self.d.Rs)

        observed_active = []
        for r in range(self.nRs):
            for d in range(self.nDs):
                # if its not masked, after the cut, and not before 100 confirmed
                if self.d.NewCases.mask[r, d] == False and d > self.CMDelayCut and not np.isnan(
                        self.d.Confirmed.data[r, d]) and d < (self.nDs - 7):
                    observed_active.append(r * self.nDs + d)
                else:
                    self.d.NewCases.mask[r, d] = True

        self.all_observed_active = np.array(observed_active)

        observed_deaths = []
        for r in range(self.nRs):
            for d in range(self.nDs):
                # if its not masked, after the cut, and not before 10 deaths
                if self.d.NewDeaths.mask[r, d] == False and d > self.CMDelayCut and not np.isnan(
                        self.d.Deaths.data[r, d]):
                    observed_deaths.append(r * self.nDs + d)
                else:
                    self.d.NewDeaths.mask[r, d] = True

        self.all_observed_deaths = np.array(observed_deaths)

    def build_model(self, R_hyperprior_mean=3.25, cm_prior_sigma=0.2,
                    serial_interval_mean=SI_ALPHA / SI_BETA
                    ):
        with self.model:
            self.HyperCMVar = pm.HalfStudentT(
                "HyperCMVar", nu=10, sigma=0.1
            )

            self.CM_Alpha = pm.Normal("CM_Alpha", 0, self.HyperCMVar, shape=(self.nCMs,))

            self.CMReduction = pm.Deterministic("CMReduction", T.exp((-1.0) * self.CM_Alpha))

            self.HyperRMean = pm.StudentT(
                "HyperRMean", nu=10, sigma=0.2, mu=np.log(R_hyperprior_mean),
            )

            self.HyperRVar = pm.HalfStudentT(
                "HyperRVar", nu=10, sigma=0.2
            )

            self.RegionLogR = pm.Normal("RegionLogR", self.HyperRMean,
                                        self.HyperRVar,
                                        shape=(self.nORs,))

            self.ActiveCMs = pm.Data("ActiveCMs", self.d.ActiveCMs)

            self.ActiveCMReduction = (
                    T.reshape(self.CM_Alpha, (1, self.nCMs, 1))
                    * self.ActiveCMs[self.OR_indxs, :, :]
            )

            self.Det(
                "GrowthReduction", T.sum(self.ActiveCMReduction, axis=1), plot_trace=False
            )

            self.ExpectedLogR = self.Det(
                "ExpectedLogR",
                T.reshape(self.RegionLogR, (self.nORs, 1)) - self.GrowthReduction,
                plot_trace=False,
            )

            serial_interval_sigma = np.sqrt(SI_ALPHA / SI_BETA ** 2)
            si_beta = serial_interval_mean / serial_interval_sigma ** 2
            si_alpha = serial_interval_mean ** 2 / serial_interval_sigma ** 2

            self.ExpectedGrowth = self.Det("ExpectedGrowth",
                                           si_beta * (pm.math.exp(
                                               self.ExpectedLogR / si_alpha) - T.ones_like(
                                               self.ExpectedLogR)),
                                           plot_trace=False
                                           )

            self.Normal(
                "GrowthCases",
                self.ExpectedGrowth,
                self.DailyGrowthNoise,
                shape=(self.nORs, self.nDs),
                plot_trace=False,
            )

            self.Normal(
                "GrowthDeaths",
                self.ExpectedGrowth,
                self.DailyGrowthNoise,
                shape=(self.nORs, self.nDs),
                plot_trace=False,
            )

            self.Det("Z1C", self.GrowthCases - self.ExpectedGrowth, plot_trace=False)
            self.Det("Z1D", self.GrowthDeaths - self.ExpectedGrowth, plot_trace=False)

            self.InitialSizeCases_log = pm.Normal("InitialSizeCases_log", 0, 50, shape=(self.nORs,))
            self.InfectedCases_log = pm.Deterministic("InfectedCases_log", T.reshape(self.InitialSizeCases_log, (
                self.nORs, 1)) + self.GrowthCases.cumsum(axis=1))

            self.InfectedCases = pm.Deterministic("InfectedCases", pm.math.exp(self.InfectedCases_log))

            expected_cases = C.conv2d(
                self.InfectedCases,
                np.reshape(self.DelayProbCases, newshape=(1, self.DelayProbCases.size)),
                border_mode="full"
            )[:, :self.nDs]

            self.ExpectedCases = pm.Deterministic("ExpectedCases", expected_cases.reshape(
                (self.nORs, self.nDs)))

            # learn the output noise for this.
            self.Phi = pm.HalfNormal("Phi_1", 5)

            # effectively handle missing values ourselves
            self.ObservedCases = pm.NegativeBinomial(
                "ObservedCases",
                mu=self.ExpectedCases.reshape((self.nORs * self.nDs,))[self.all_observed_active],
                alpha=self.Phi,
                shape=(len(self.all_observed_active),),
                observed=self.d.NewCases.data.reshape((self.nORs * self.nDs,))[self.all_observed_active]
            )

            self.Z2C = pm.Deterministic(
                "Z2C",
                self.ObservedCases - self.ExpectedCases.reshape((self.nORs * self.nDs,))[self.all_observed_active]
            )

            self.InitialSizeDeaths_log = pm.Normal("InitialSizeDeaths_log", 0, 50, shape=(self.nORs,))
            self.InfectedDeaths_log = pm.Deterministic("InfectedDeaths_log", T.reshape(self.InitialSizeDeaths_log, (
                self.nORs, 1)) + self.GrowthDeaths.cumsum(axis=1))

            self.InfectedDeaths = pm.Deterministic("InfectedDeaths", pm.math.exp(self.InfectedDeaths_log))

            expected_deaths = C.conv2d(
                self.InfectedDeaths,
                np.reshape(self.DelayProbDeaths, newshape=(1, self.DelayProbDeaths.size)),
                border_mode="full"
            )[:, :self.nDs]

            self.ExpectedDeaths = pm.Deterministic("ExpectedDeaths", expected_deaths.reshape(
                (self.nORs, self.nDs)))

            # effectively handle missing values ourselves
            self.ObservedDeaths = pm.NegativeBinomial(
                "ObservedDeaths",
                mu=self.ExpectedDeaths.reshape((self.nORs * self.nDs,))[self.all_observed_deaths],
                alpha=self.Phi,
                shape=(len(self.all_observed_deaths),),
                observed=self.d.NewDeaths.data.reshape((self.nORs * self.nDs,))[self.all_observed_deaths]
            )

            self.Det(
                "Z2D",
                self.ObservedDeaths - self.ExpectedDeaths.reshape((self.nORs * self.nDs,))[self.all_observed_deaths]
            )

    def plot_region_predictions(self, plot_style, save_fig=True, output_dir="./out"):
        assert self.trace is not None

        for country_indx, region in zip(self.OR_indxs, self.ORs):

            if country_indx % 5 == 0:
                plt.figure(figsize=(12, 20), dpi=300)

            plt.subplot(5, 3, 3 * (country_indx % 5) + 1)

            means_ic, lu_ic, up_ic, err_ic = produce_CIs(
                self.trace.InfectedCases[:, country_indx, :]
            )

            ec = self.trace.ExpectedCases[:, country_indx, :]
            nS, nDs = ec.shape
            dist = pm.NegativeBinomial.dist(mu=ec, alpha=np.repeat(np.array([self.trace.Phi_1]), nDs, axis=0).T)
            # dist = pm.NegativeBinomial.dist(mu=ec, alpha=30)
            ec_output = dist.random()

            means_ec, lu_ec, up_ec, err_ec = produce_CIs(
                ec_output
            )

            ed = self.trace.ExpectedDeaths[:, country_indx, :]
            nS, nDs = ed.shape
            dist = pm.NegativeBinomial.dist(mu=ed, alpha=np.repeat(np.array([self.trace.Phi_1]), nDs, axis=0).T)

            ids = self.trace.InfectedDeaths[:, country_indx, :]
            try:
                ed_output = dist.random()
            except:
                print(region)
                ed_output = np.ones_like(ids) * 10 ** -5
                ids = np.ones_like(ids) * 10 ** -5

            means_ed, lu_ed, up_ed, err_ed = produce_CIs(
                ed_output
            )

            means_id, lu_id, up_id, err_id = produce_CIs(
                ids
            )

            days = self.d.Ds
            days_x = np.arange(len(days))

            min_x = 25
            max_x = len(days) - 1

            newcases = self.d.NewCases[country_indx, :]
            deaths = self.d.NewDeaths[country_indx, :]

            ax = plt.gca()
            plt.plot(
                days_x,
                means_ic,
                label="Daily Infected - Cases",
                zorder=1,
                color="tab:purple",
                alpha=0.25
            )

            plt.fill_between(
                days_x, lu_ic, up_ic, alpha=0.15, color="tab:purple", linewidth=0
            )

            plt.plot(
                days_x,
                means_ec,
                label="Predicted New Cases",
                zorder=2,
                color="tab:blue"
            )

            plt.fill_between(
                days_x, lu_ec, up_ec, alpha=0.25, color="tab:blue", linewidth=0
            )

            plt.scatter(
                self.ObservedDaysIndx,
                newcases[self.ObservedDaysIndx],
                label="Recorded New Cases",
                marker="o",
                s=10,
                color="tab:green",
                alpha=0.9,
                zorder=3,
            )

            plt.scatter(
                self.ObservedDaysIndx,
                newcases[self.ObservedDaysIndx].data,
                label="Heldout New Cases",
                marker="o",
                s=12,
                edgecolor="tab:green",
                facecolor="white",
                linewidth=1,
                alpha=0.9,
                zorder=2,
            )

            plt.plot(
                days_x,
                means_id,
                label="Daily Infected - Deaths",
                zorder=1,
                color="tab:orange",
                alpha=0.25
            )

            plt.fill_between(
                days_x, lu_id, up_id, alpha=0.15, color="tab:orange", linewidth=0
            )

            plt.plot(
                days_x,
                means_ed,
                label="Predicted Deaths",
                zorder=2,
                color="tab:red"
            )

            plt.fill_between(
                days_x, lu_ed, up_ed, alpha=0.25, color="tab:red", linewidth=0
            )

            plt.scatter(
                self.ObservedDaysIndx,
                deaths[self.ObservedDaysIndx],
                label="Recorded Deaths",
                marker="o",
                s=10,
                color="tab:gray",
                alpha=0.9,
                zorder=3,
            )

            plt.scatter(
                self.ObservedDaysIndx,
                deaths[self.ObservedDaysIndx].data,
                label="Recorded Heldout Deaths",
                marker="o",
                s=12,
                edgecolor="tab:gray",
                facecolor="white",
                linewidth=1,
                alpha=0.9,
                zorder=2,
            )

            ax.set_yscale("log")
            plt.xlim([min_x, max_x])
            plt.ylim([10 ** 0, 10 ** 6])
            locs = np.arange(min_x, max_x, 7)
            xlabels = [f"{days[ts].day}-{days[ts].month}" for ts in locs]
            plt.xticks(locs, xlabels, rotation=-30)
            ax1 = add_cms_to_plot(ax, self.d.ActiveCMs, country_indx, min_x, max_x, days, plot_style)

            plt.subplot(5, 3, 3 * (country_indx % 5) + 2)

            ax2 = plt.gca()

            means_g, lu_g, up_g, err_g = produce_CIs(
                np.exp(self.trace.ExpectedGrowth[:, country_indx, :])
            )

            means_agc, lu_agc, up_agc, err_agc = produce_CIs(
                np.exp(self.trace.GrowthCases[:, country_indx, :])
            )

            means_agd, lu_agd, up_agd, err_agd = produce_CIs(
                np.exp(self.trace.GrowthDeaths[:, country_indx, :])
            )

            med_agc = np.percentile(np.exp(self.trace.GrowthCases[:, country_indx, :]), 50, axis=0)
            med_agd = np.percentile(np.exp(self.trace.GrowthDeaths[:, country_indx, :]), 50, axis=0)

            plt.plot(days_x, means_g, label="Predicted Growth", zorder=1, color="tab:gray")
            plt.plot(days_x, means_agc, label="Corrupted Growth - Cases", zorder=1, color="tab:purple")
            # plt.plot(days_x, med_agc, "--", color="tab:purple")
            plt.plot(days_x, means_agd, label="Corrupted Growth - Deaths", zorder=1, color="tab:orange")
            # plt.plot(days_x, med_agd, "--", color="tab:orange")

            plt.fill_between(days_x, lu_g, up_g, alpha=0.25, color="tab:gray", linewidth=0)
            plt.fill_between(days_x, lu_agc, up_agc, alpha=0.25, color="tab:purple", linewidth=0)
            plt.fill_between(days_x, lu_agd, up_agd, alpha=0.25, color="tab:orange", linewidth=0)

            plt.plot([min_x, max_x], [1, 1], "--", linewidth=0.5, color="lightgrey")

            plt.ylim([0.5, 2])
            plt.xlim([min_x, max_x])
            plt.ylabel("Growth")
            locs = np.arange(min_x, max_x, 7)
            xlabels = [f"{days[ts].day}-{days[ts].month}" for ts in locs]
            plt.xticks(locs, xlabels, rotation=-30)
            plt.title(f"Region {region}")
            ax3 = add_cms_to_plot(ax2, self.d.ActiveCMs, country_indx, min_x, max_x, days, plot_style)

            plt.subplot(5, 3, 3 * (country_indx % 5) + 3)
            axis_scale = 1.5
            ax4 = plt.gca()

            means_id, lu_id, up_id, err_id = produce_CIs(
                np.exp(self.trace.ExpectedLogR[:, country_indx, :])
            )
            # z1C_mean, lu_z1C, up_z1C, err_1C = produce_CIs(self.trace.Z1C[:, country_indx, :])
            # z1D_mean, lu_z1D, up_z1D, err_1D = produce_CIs(self.trace.Z1D[:, country_indx, :])
            # # z2_mean, lu_z2, up_z2, err_2 = produce_CIs(self.trace.Z2[:, country_indx, :])
            #
            # plt.plot(days_x, z1C_mean, color="tab:purple", label="Growth Noise - Cases")
            # plt.fill_between(
            #     days_x, lu_z1C, up_z1C, alpha=0.25, color="tab:purple", linewidth=0
            # )
            # plt.plot(days_x, z1D_mean, color="tab:purple", label="Growth Noise - Deaths")
            # plt.fill_between(
            #     days_x, lu_z1D, up_z1D, alpha=0.25, color="tab:orange", linewidth=0
            # )
            #
            # plt.xlim([min_x, max_x])
            # plt.ylim([-2, 2])
            # plt.xticks(locs, xlabels, rotation=-30)
            # plt.ylabel("$Z$")

            # ax4.twinx()
            # ax5 = plt.gca()
            # plt.plot(self.ObservedDaysIndx, z2_mean, color="tab:orange", label="Death Noise")
            # plt.fill_between(
            #     self.ObservedDaysIndx, lu_z2, up_z2, alpha=0.25, color="tab:orange", linewidth=0
            # )
            # y_lim = max(np.max(np.abs(up_z2)), np.max(np.abs(lu_z2)))
            # plt.ylim([-1.5 * y_lim, 1.5 * y_lim])

            plt.xlim([min_x, max_x])
            locs = np.arange(min_x, max_x, 7)
            xlabels = [f"{days[ts].day}-{days[ts].month}" for ts in locs]
            lines, labels = ax4.get_legend_handles_labels()
            # lines2, labels2 = ax5.get_legend_handles_labels()

            sns.despine(ax=ax)
            sns.despine(ax=ax1)
            sns.despine(ax=ax2)
            sns.despine(ax=ax3)

            if country_indx % 5 == 4 or country_indx == len(self.d.Rs) - 1:
                plt.tight_layout()
                if save_fig:
                    save_fig_pdf(
                        output_dir,
                        f"CountryPredictionPlot{((country_indx + 1) / 5):.1f}",
                    )

            elif country_indx == 0:
                ax.legend(prop={"size": 8}, loc="center left")
                ax2.legend(prop={"size": 8}, loc="lower left")
                # ax4.legend(lines + lines2, labels + labels2, prop={"size": 8})

    def plot_subset_region_predictions(self, region_indxs, plot_style, n_rows=3, fig_height=11, save_fig=True,
                                       output_dir="./out"):
        assert self.trace is not None

        for i, country_indx in enumerate(region_indxs):

            region = self.d.Rs[country_indx]

            if i % n_rows == 0:
                plt.figure(figsize=(10, fig_height), dpi=300)

            plt.subplot(n_rows, 3, 3 * (i % n_rows) + 1)

            means_ic, lu_ic, up_ic, err_ic = produce_CIs(
                self.trace.InfectedCases[:, country_indx, :]
            )

            ec = self.trace.ExpectedCases[:, country_indx, :]
            nS, nDs = ec.shape
            dist = pm.NegativeBinomial.dist(mu=ec, alpha=np.repeat(np.array([self.trace.Phi_1]), nDs, axis=0).T)
            ec_output = dist.random()

            means_ec, lu_ec, up_ec, err_ec = produce_CIs(
                ec_output
            )

            means_id, lu_id, up_id, err_id = produce_CIs(
                self.trace.InfectedDeaths[:, country_indx, :]
            )

            ed = self.trace.ExpectedDeaths[:, country_indx, :]
            nS, nDs = ed.shape
            dist = pm.NegativeBinomial.dist(mu=ed + 1e-3, alpha=np.repeat(np.array([self.trace.Phi_1]), nDs, axis=0).T)

            try:
                ed_output = dist.random()
            except:
                print(region)
                ed_output = ed

            means_ed, lu_ed, up_ed, err_ed = produce_CIs(
                ed_output
            )

            days = self.d.Ds
            days_x = np.arange(len(days))

            min_x = 25
            max_x = len(days) - 1

            newcases = self.d.NewCases[country_indx, :]
            deaths = self.d.NewDeaths[country_indx, :]

            ax = plt.gca()
            plt.plot(
                days_x,
                means_ic,
                label="Daily Infected - Cases",
                zorder=1,
                color="tab:purple",
                alpha=0.25
            )

            plt.fill_between(
                days_x, lu_ic, up_ic, alpha=0.15, color="tab:purple", linewidth=0
            )

            plt.plot(
                days_x,
                means_ec,
                label="Estimated New Cases",
                zorder=2,
                color="tab:blue"
            )

            plt.fill_between(
                days_x, lu_ec, up_ec, alpha=0.25, color="tab:blue", linewidth=0
            )

            plt.scatter(
                self.ObservedDaysIndx,
                newcases[self.ObservedDaysIndx],
                label="New Cases (Smoothed)",
                marker="o",
                s=10,
                color="tab:blue",
                alpha=0.9,
                zorder=3,
            )

            plt.plot(
                days_x,
                means_id,
                label="Daily Infected - Deaths",
                zorder=1,
                color="tab:orange",
                alpha=0.25
            )

            plt.fill_between(
                days_x, lu_id, up_id, alpha=0.15, color="tab:orange", linewidth=0
            )

            plt.plot(
                days_x,
                means_ed,
                label="Estimated New Deaths",
                zorder=2,
                color="tab:red"
            )

            plt.fill_between(
                days_x, lu_ed, up_ed, alpha=0.25, color="tab:red", linewidth=0
            )

            plt.scatter(
                self.ObservedDaysIndx,
                deaths[self.ObservedDaysIndx],
                label="New Deaths (Smoothed)",
                marker="o",
                s=10,
                color="tab:red",
                alpha=0.9,
                zorder=3,
            )

            ax.set_yscale("log")
            plt.xlim([min_x, max_x])
            tick_vals = np.arange(7)
            plt.ylim([10 ** 0, 10 ** 6])
            plt.yticks(np.power(10.0, tick_vals),
                       [f"${np.power(10.0, loc):.0f}$" if loc < 2 else f"$10^{loc}$" for loc in tick_vals])
            locs = np.arange(min_x, max_x, 7)
            xlabels = [f"{days[ts].day}-{days[ts].month}" for ts in locs]
            plt.xticks(locs, xlabels, rotation=-30)
            ax1 = add_cms_to_plot(ax, self.d.ActiveCMs, country_indx, min_x, max_x, days, plot_style)

            plt.subplot(n_rows, 3, 3 * (i % n_rows) + 2)

            ax2 = plt.gca()

            means_g, lu_g, up_g, err_g = produce_CIs(
                np.exp(self.trace.ExpectedLogR[:, country_indx, :])
            )

            means_base, lu_base, up_base, err_base = produce_CIs(
                np.exp(self.trace.RegionLogR[:, country_indx])
            )

            plt.plot(days_x, means_g, zorder=1, color="tab:gray", label="$R_{t}$")
            plt.plot([min_x, max_x], [means_base, means_base], "--", zorder=-1, label="$R_0$", color="tab:red",
                     linewidth=0.75)
            # plt.plot(days_x, med_agd, "--", color="tab:orange")

            plt.fill_between(days_x, lu_g, up_g, alpha=0.25, color="tab:gray", linewidth=0)
            plt.fill_between(days_x, lu_base, up_base, alpha=0.15, color="tab:red", linewidth=0, zorder=-1)

            plt.ylim([0, 6])
            plt.xlim([min_x, max_x])
            plt.ylabel("R")
            locs = np.arange(min_x, max_x, 7)
            xlabels = [f"{days[ts].day}-{days[ts].month}" for ts in locs]
            plt.xticks(locs, xlabels, rotation=-30)
            plt.title(f"{self.d.RNames[region][0]}")
            ax3 = add_cms_to_plot(ax2, self.d.ActiveCMs, country_indx, min_x, max_x, days, plot_style)

            plt.subplot(n_rows, 3, 3 * (i % n_rows) + 3)
            axis_scale = 1.5
            ax4 = plt.gca()
            z1c_m, lu_z1c, up_z1c, err_z1c = produce_CIs(self.trace.Z1C[:, country_indx, :])
            z1d_m, lu_z1d, up_z1d, err_z1d = produce_CIs(self.trace.Z1D[:, country_indx, :])

            plt.plot(days_x, z1c_m, color="tab:purple", label="$\epsilon^{(C)}$")
            plt.fill_between(days_x, lu_z1c, up_z1c, alpha=0.25, color="tab:purple", linewidth=0)
            plt.plot(days_x, z1d_m, color="tab:orange", label="$\epsilon^{(D)}$")
            plt.fill_between(days_x, lu_z1d, up_z1d, alpha=0.25, color="tab:orange", linewidth=0)
            plt.xlim([min_x, max_x])
            plt.ylim([-0.75, 0.75])
            plt.plot([min_x, max_x], [0, 0], "--", linewidth=0.5, color="k")
            plt.xticks(locs, xlabels, rotation=-30)
            plt.ylabel("$\epsilon$")

            # ax4.twinx()
            # ax5 = plt.gca()
            #
            # z2c_m, lu_z2c, up_z2c, err_z2c = produce_CIs(self.trace.ExpectedCases[:, country_indx, self.ObservedDaysIndx] - self.d.NewCases.data[country_indx, self.ObservedDaysIndx])
            #
            # plt.plot(self.ObservedDaysIndx, z2c_m, color="tab:orange", label="Cases Output Noise")
            # plt.fill_between(
            #     self.ObservedDaysIndx, lu_z2, up_z2, alpha=0.25, color="tab:orange", linewidth=0
            # )
            # y_lim = max(np.max(np.abs(up_z2)), np.max(np.abs(lu_z2)))
            # plt.ylim([-1.5 * y_lim, 1.5 * y_lim])

            plt.xlim([min_x, max_x])
            locs = np.arange(min_x, max_x, 7)
            xlabels = [f"{days[ts].day}-{days[ts].month}" for ts in locs]
            lines, labels = ax4.get_legend_handles_labels()
            # lines2, labels2 = ax5.get_legend_handles_labels()

            sns.despine(ax=ax)
            sns.despine(ax=ax1)
            sns.despine(ax=ax2)
            sns.despine(ax=ax3)

            if i % n_rows == (n_rows - 1) or country_indx == len(self.d.Rs) - 1:
                plt.tight_layout()
                lines1, labels1 = ax.get_legend_handles_labels()
                lines2, labels2 = ax2.get_legend_handles_labels()
                lines3, labels3 = ax4.get_legend_handles_labels()
                ax2.legend(lines1 + lines2 + lines3, labels1 + labels2 + labels3, prop={"size": 10}, loc=(0.55, 0.6),
                           shadow=True,
                           fancybox=True, ncol=5, bbox_to_anchor=(-1, -0.3))

                if save_fig:
                    save_fig_pdf(
                        output_dir,
                        f"CountryPredictionPlot{((country_indx + 1) / 5):.1f}"
                    )

class CMCombined_Final(BaseCMModel):
    def __init__(
            self, data, cm_plot_style=None, name="", model=None
    ):
        super().__init__(data, cm_plot_style, name=name, model=model)

        # infection --> confirmed delay
        self.DelayProbCases = np.array([0., 0.0252817, 0.03717965, 0.05181224, 0.06274125,
                                        0.06961334, 0.07277174, 0.07292397, 0.07077184, 0.06694868,
                                        0.06209945, 0.05659917, 0.0508999, 0.0452042, 0.03976573,
                                        0.03470891, 0.0299895, 0.02577721, 0.02199923, 0.01871723,
                                        0.01577148, 0.01326564, 0.01110783, 0.00928827, 0.0077231,
                                        0.00641162, 0.00530572, 0.00437895, 0.00358801, 0.00295791,
                                        0.0024217, 0.00197484])

        self.DelayProbCases = self.DelayProbCases.reshape((1, self.DelayProbCases.size))

        self.DelayProbDeaths = np.array([0.00000000e+00, 1.64635735e-06, 3.15032703e-05, 1.86360977e-04,
                                         6.26527963e-04, 1.54172466e-03, 3.10103643e-03, 5.35663499e-03,
                                         8.33979000e-03, 1.19404848e-02, 1.59939055e-02, 2.03185081e-02,
                                         2.47732062e-02, 2.90464491e-02, 3.30612027e-02, 3.66089026e-02,
                                         3.95642697e-02, 4.18957120e-02, 4.35715814e-02, 4.45816884e-02,
                                         4.49543992e-02, 4.47474142e-02, 4.40036056e-02, 4.27545988e-02,
                                         4.11952870e-02, 3.92608505e-02, 3.71824356e-02, 3.48457206e-02,
                                         3.24845883e-02, 3.00814850e-02, 2.76519177e-02, 2.52792720e-02,
                                         2.30103580e-02, 2.07636698e-02, 1.87005838e-02, 1.67560244e-02,
                                         1.49600154e-02, 1.32737561e-02, 1.17831130e-02, 1.03716286e-02,
                                         9.13757250e-03, 7.98287530e-03, 6.96265658e-03, 6.05951833e-03,
                                         5.26450572e-03, 4.56833017e-03, 3.93189069e-03, 3.38098392e-03,
                                         2.91542076e-03, 2.49468747e-03, 2.13152106e-03, 1.82750115e-03,
                                         1.55693122e-03, 1.31909933e-03, 1.11729819e-03, 9.46588730e-04,
                                         8.06525991e-04, 6.81336089e-04, 5.74623210e-04, 4.80157895e-04,
                                         4.02211774e-04, 3.35345193e-04, 2.82450401e-04, 2.38109993e-04])
        self.DelayProbDeaths = self.DelayProbDeaths.reshape((1, self.DelayProbDeaths.size))

        self.CMDelayCut = 30
        self.DailyGrowthNoise = 0.2

        self.ObservedDaysIndx = np.arange(self.CMDelayCut, len(self.d.Ds))
        self.OR_indxs = np.arange(len(self.d.Rs))
        self.nORs = self.nRs
        self.nODs = len(self.ObservedDaysIndx)
        self.ORs = copy.deepcopy(self.d.Rs)

        observed_active = []
        for r in range(self.nRs):
            for d in range(self.nDs):
                # if its not masked, after the cut, and not before 100 confirmed
                if self.d.NewCases.mask[r, d] == False and d > self.CMDelayCut and not np.isnan(
                        self.d.Confirmed.data[r, d]) and d < (self.nDs - 7):
                    observed_active.append(r * self.nDs + d)
                else:
                    self.d.NewCases.mask[r, d] = True

        self.all_observed_active = np.array(observed_active)

        observed_deaths = []
        for r in range(self.nRs):
            for d in range(self.nDs):
                # if its not masked, after the cut, and not before 10 deaths
                if self.d.NewDeaths.mask[r, d] == False and d > self.CMDelayCut and not np.isnan(
                        self.d.Deaths.data[r, d]):
                    observed_deaths.append(r * self.nDs + d)
                else:
                    self.d.NewDeaths.mask[r, d] = True

        self.all_observed_deaths = np.array(observed_deaths)

    def build_model(self, R_hyperprior_mean=3.25, cm_prior_sigma=0.2, cm_prior='normal',
                    serial_interval_mean=SI_ALPHA / SI_BETA
                    ):
        with self.model:
            if cm_prior=='normal':
                self.CM_Alpha = pm.Normal("CM_Alpha", 0, cm_prior_sigma, shape=(self.nCMs,))
                
            if cm_prior=='half_normal':
                self.CM_Alpha = pm.HalfNormal("CM_Alpha", cm_prior_sigma, shape=(self.nCMs,))            

            self.CMReduction = pm.Deterministic("CMReduction", T.exp((-1.0) * self.CM_Alpha))

            self.HyperRMean = pm.StudentT(
                "HyperRMean", nu=10, sigma=0.2, mu=np.log(R_hyperprior_mean),
            )

            self.HyperRVar = pm.HalfStudentT(
                "HyperRVar", nu=10, sigma=0.2
            )

            self.RegionLogR = pm.Normal("RegionLogR", self.HyperRMean,
                                        self.HyperRVar,
                                        shape=(self.nORs,))

            self.ActiveCMs = pm.Data("ActiveCMs", self.d.ActiveCMs)

            self.ActiveCMReduction = (
                    T.reshape(self.CM_Alpha, (1, self.nCMs, 1))
                    * self.ActiveCMs[self.OR_indxs, :, :]
            )

            self.Det(
                "GrowthReduction", T.sum(self.ActiveCMReduction, axis=1), plot_trace=False
            )

            self.ExpectedLogR = self.Det(
                "ExpectedLogR",
                T.reshape(self.RegionLogR, (self.nORs, 1)) - self.GrowthReduction,
                plot_trace=False,
            )

            serial_interval_sigma = np.sqrt(SI_ALPHA / SI_BETA ** 2)
            si_beta = serial_interval_mean / serial_interval_sigma ** 2
            si_alpha = serial_interval_mean ** 2 / serial_interval_sigma ** 2

            self.ExpectedGrowth = self.Det("ExpectedGrowth",
                                           si_beta * (pm.math.exp(
                                               self.ExpectedLogR / si_alpha) - T.ones_like(
                                               self.ExpectedLogR)),
                                           plot_trace=False
                                           )

            self.Normal(
                "GrowthCases",
                self.ExpectedGrowth,
                self.DailyGrowthNoise,
                shape=(self.nORs, self.nDs),
                plot_trace=False,
            )

            self.Normal(
                "GrowthDeaths",
                self.ExpectedGrowth,
                self.DailyGrowthNoise,
                shape=(self.nORs, self.nDs),
                plot_trace=False,
            )

            self.Det("Z1C", self.GrowthCases - self.ExpectedGrowth, plot_trace=False)
            self.Det("Z1D", self.GrowthDeaths - self.ExpectedGrowth, plot_trace=False)

            self.InitialSizeCases_log = pm.Normal("InitialSizeCases_log", 0, 50, shape=(self.nORs,))
            self.InfectedCases_log = pm.Deterministic("InfectedCases_log", T.reshape(self.InitialSizeCases_log, (
                self.nORs, 1)) + self.GrowthCases.cumsum(axis=1))

            self.InfectedCases = pm.Deterministic("InfectedCases", pm.math.exp(self.InfectedCases_log))

            expected_cases = C.conv2d(
                self.InfectedCases,
                np.reshape(self.DelayProbCases, newshape=(1, self.DelayProbCases.size)),
                border_mode="full"
            )[:, :self.nDs]

            self.ExpectedCases = pm.Deterministic("ExpectedCases", expected_cases.reshape(
                (self.nORs, self.nDs)))

            # learn the output noise for this.
            self.Phi = pm.HalfNormal("Phi_1", 5)

            # effectively handle missing values ourselves
            self.ObservedCases = pm.NegativeBinomial(
                "ObservedCases",
                mu=self.ExpectedCases.reshape((self.nORs * self.nDs,))[self.all_observed_active],
                alpha=self.Phi,
                shape=(len(self.all_observed_active),),
                observed=self.d.NewCases.data.reshape((self.nORs * self.nDs,))[self.all_observed_active]
            )

            self.Z2C = pm.Deterministic(
                "Z2C",
                self.ObservedCases - self.ExpectedCases.reshape((self.nORs * self.nDs,))[self.all_observed_active]
            )

            self.InitialSizeDeaths_log = pm.Normal("InitialSizeDeaths_log", 0, 50, shape=(self.nORs,))
            self.InfectedDeaths_log = pm.Deterministic("InfectedDeaths_log", T.reshape(self.InitialSizeDeaths_log, (
                self.nORs, 1)) + self.GrowthDeaths.cumsum(axis=1))

            self.InfectedDeaths = pm.Deterministic("InfectedDeaths", pm.math.exp(self.InfectedDeaths_log))

            expected_deaths = C.conv2d(
                self.InfectedDeaths,
                np.reshape(self.DelayProbDeaths, newshape=(1, self.DelayProbDeaths.size)),
                border_mode="full"
            )[:, :self.nDs]

            self.ExpectedDeaths = pm.Deterministic("ExpectedDeaths", expected_deaths.reshape(
                (self.nORs, self.nDs)))

            # effectively handle missing values ourselves
            self.ObservedDeaths = pm.NegativeBinomial(
                "ObservedDeaths",
                mu=self.ExpectedDeaths.reshape((self.nORs * self.nDs,))[self.all_observed_deaths],
                alpha=self.Phi,
                shape=(len(self.all_observed_deaths),),
                observed=self.d.NewDeaths.data.reshape((self.nORs * self.nDs,))[self.all_observed_deaths]
            )

            self.Det(
                "Z2D",
                self.ObservedDeaths - self.ExpectedDeaths.reshape((self.nORs * self.nDs,))[self.all_observed_deaths]
            )

    def plot_region_predictions(self, plot_style, save_fig=True, output_dir="./out"):
        assert self.trace is not None

        for country_indx, region in zip(self.OR_indxs, self.ORs):

            if country_indx % 5 == 0:
                plt.figure(figsize=(12, 20), dpi=300)

            plt.subplot(5, 3, 3 * (country_indx % 5) + 1)

            means_ic, lu_ic, up_ic, err_ic = produce_CIs(
                self.trace.InfectedCases[:, country_indx, :]
            )

            ec = self.trace.ExpectedCases[:, country_indx, :]
            nS, nDs = ec.shape
            dist = pm.NegativeBinomial.dist(mu=ec + 1e-3, alpha=np.repeat(np.array([self.trace.Phi_1]), nDs, axis=0).T)
            # dist = pm.NegativeBinomial.dist(mu=ec, alpha=30)
            ec_output = dist.random()

            means_ec, lu_ec, up_ec, err_ec = produce_CIs(
                ec_output
            )

            means_id, lu_id, up_id, err_id = produce_CIs(
                self.trace.InfectedDeaths[:, country_indx, :]
            )

            ed = self.trace.ExpectedDeaths[:, country_indx, :]
            nS, nDs = ed.shape
            dist = pm.NegativeBinomial.dist(mu=ed + 1e-3, alpha=np.repeat(np.array([self.trace.Phi_1]), nDs, axis=0).T)

            dist = pm.NegativeBinomial.dist(mu=ed, alpha=30)
            try:
                ed_output = dist.random()
            except:
                print(region)
                ed_output = ed

            means_ed, lu_ed, up_ed, err_ed = produce_CIs(
                ed_output
            )

            days = self.d.Ds
            days_x = np.arange(len(days))

            min_x = 25
            max_x = len(days) - 1

            newcases = self.d.NewCases[country_indx, :]
            deaths = self.d.NewDeaths[country_indx, :]

            ax = plt.gca()
            plt.plot(
                days_x,
                means_ic,
                label="Daily Infected - Cases",
                zorder=1,
                color="tab:purple",
                alpha=0.25
            )

            plt.fill_between(
                days_x, lu_ic, up_ic, alpha=0.15, color="tab:purple", linewidth=0
            )

            plt.plot(
                days_x,
                means_ec,
                label="Predicted New Cases",
                zorder=2,
                color="tab:blue"
            )

            plt.fill_between(
                days_x, lu_ec, up_ec, alpha=0.25, color="tab:blue", linewidth=0
            )

            plt.scatter(
                self.ObservedDaysIndx,
                newcases[self.ObservedDaysIndx],
                label="Recorded New Cases",
                marker="o",
                s=10,
                color="tab:green",
                alpha=0.9,
                zorder=3,
            )

            plt.scatter(
                self.ObservedDaysIndx,
                newcases[self.ObservedDaysIndx].data,
                label="Heldout New Cases",
                marker="o",
                s=12,
                edgecolor="tab:green",
                facecolor="white",
                linewidth=1,
                alpha=0.9,
                zorder=2,
            )

            plt.plot(
                days_x,
                means_id,
                label="Daily Infected - Deaths",
                zorder=1,
                color="tab:orange",
                alpha=0.25
            )

            plt.fill_between(
                days_x, lu_id, up_id, alpha=0.15, color="tab:orange", linewidth=0
            )

            plt.plot(
                days_x,
                means_ed,
                label="Predicted Deaths",
                zorder=2,
                color="tab:red"
            )

            plt.fill_between(
                days_x, lu_ed, up_ed, alpha=0.25, color="tab:red", linewidth=0
            )

            plt.scatter(
                self.ObservedDaysIndx,
                deaths[self.ObservedDaysIndx],
                label="Recorded Deaths",
                marker="o",
                s=10,
                color="tab:gray",
                alpha=0.9,
                zorder=3,
            )

            plt.scatter(
                self.ObservedDaysIndx,
                deaths[self.ObservedDaysIndx].data,
                label="Recorded Heldout Deaths",
                marker="o",
                s=12,
                edgecolor="tab:gray",
                facecolor="white",
                linewidth=1,
                alpha=0.9,
                zorder=2,
            )

            ax.set_yscale("log")
            plt.xlim([min_x, max_x])
            plt.ylim([10 ** 0, 10 ** 6])
            locs = np.arange(min_x, max_x, 7)
            xlabels = [f"{days[ts].day}-{days[ts].month}" for ts in locs]
            plt.xticks(locs, xlabels, rotation=-30)
            ax1 = add_cms_to_plot(ax, self.d.ActiveCMs, country_indx, min_x, max_x, days, plot_style)

            plt.subplot(5, 3, 3 * (country_indx % 5) + 2)

            ax2 = plt.gca()

            means_g, lu_g, up_g, err_g = produce_CIs(
                np.exp(self.trace.ExpectedGrowth[:, country_indx, :])
            )

            means_agc, lu_agc, up_agc, err_agc = produce_CIs(
                np.exp(self.trace.GrowthCases[:, country_indx, :])
            )

            means_agd, lu_agd, up_agd, err_agd = produce_CIs(
                np.exp(self.trace.GrowthDeaths[:, country_indx, :])
            )

            med_agc = np.percentile(np.exp(self.trace.GrowthCases[:, country_indx, :]), 50, axis=0)
            med_agd = np.percentile(np.exp(self.trace.GrowthDeaths[:, country_indx, :]), 50, axis=0)

            plt.plot(days_x, means_g, label="Predicted Growth", zorder=1, color="tab:gray")
            plt.plot(days_x, means_agc, label="Corrupted Growth - Cases", zorder=1, color="tab:purple")
            # plt.plot(days_x, med_agc, "--", color="tab:purple")
            plt.plot(days_x, means_agd, label="Corrupted Growth - Deaths", zorder=1, color="tab:orange")
            # plt.plot(days_x, med_agd, "--", color="tab:orange")

            plt.fill_between(days_x, lu_g, up_g, alpha=0.25, color="tab:gray", linewidth=0)
            plt.fill_between(days_x, lu_agc, up_agc, alpha=0.25, color="tab:purple", linewidth=0)
            plt.fill_between(days_x, lu_agd, up_agd, alpha=0.25, color="tab:orange", linewidth=0)

            plt.plot([min_x, max_x], [1, 1], "--", linewidth=0.5, color="lightgrey")

            plt.ylim([0.5, 2])
            plt.xlim([min_x, max_x])
            plt.ylabel("Growth")
            locs = np.arange(min_x, max_x, 7)
            xlabels = [f"{days[ts].day}-{days[ts].month}" for ts in locs]
            plt.xticks(locs, xlabels, rotation=-30)
            plt.title(f"Region {region}")
            ax3 = add_cms_to_plot(ax2, self.d.ActiveCMs, country_indx, min_x, max_x, days, plot_style)

            plt.subplot(5, 3, 3 * (country_indx % 5) + 3)
            axis_scale = 1.5
            ax4 = plt.gca()

            means_id, lu_id, up_id, err_id = produce_CIs(
                np.exp(self.trace.ExpectedLogR[:, country_indx, :])
            )
            # z1C_mean, lu_z1C, up_z1C, err_1C = produce_CIs(self.trace.Z1C[:, country_indx, :])
            # z1D_mean, lu_z1D, up_z1D, err_1D = produce_CIs(self.trace.Z1D[:, country_indx, :])
            # # z2_mean, lu_z2, up_z2, err_2 = produce_CIs(self.trace.Z2[:, country_indx, :])
            #
            # plt.plot(days_x, z1C_mean, color="tab:purple", label="Growth Noise - Cases")
            # plt.fill_between(
            #     days_x, lu_z1C, up_z1C, alpha=0.25, color="tab:purple", linewidth=0
            # )
            # plt.plot(days_x, z1D_mean, color="tab:purple", label="Growth Noise - Deaths")
            # plt.fill_between(
            #     days_x, lu_z1D, up_z1D, alpha=0.25, color="tab:orange", linewidth=0
            # )
            #
            # plt.xlim([min_x, max_x])
            # plt.ylim([-2, 2])
            # plt.xticks(locs, xlabels, rotation=-30)
            # plt.ylabel("$Z$")

            # ax4.twinx()
            # ax5 = plt.gca()
            # plt.plot(self.ObservedDaysIndx, z2_mean, color="tab:orange", label="Death Noise")
            # plt.fill_between(
            #     self.ObservedDaysIndx, lu_z2, up_z2, alpha=0.25, color="tab:orange", linewidth=0
            # )
            # y_lim = max(np.max(np.abs(up_z2)), np.max(np.abs(lu_z2)))
            # plt.ylim([-1.5 * y_lim, 1.5 * y_lim])

            plt.xlim([min_x, max_x])
            locs = np.arange(min_x, max_x, 7)
            xlabels = [f"{days[ts].day}-{days[ts].month}" for ts in locs]
            lines, labels = ax4.get_legend_handles_labels()
            # lines2, labels2 = ax5.get_legend_handles_labels()

            sns.despine(ax=ax)
            sns.despine(ax=ax1)
            sns.despine(ax=ax2)
            sns.despine(ax=ax3)

            if country_indx % 5 == 4 or country_indx == len(self.d.Rs) - 1:
                plt.tight_layout()
                if save_fig:
                    save_fig_pdf(
                        output_dir,
                        f"CountryPredictionPlot{((country_indx + 1) / 5):.1f}",
                    )

            elif country_indx == 0:
                ax.legend(prop={"size": 8}, loc="center left")
                ax2.legend(prop={"size": 8}, loc="lower left")
                # ax4.legend(lines + lines2, labels + labels2, prop={"size": 8})

    def plot_subset_region_predictions(self, region_indxs, plot_style, save_fig=True, output_dir="./out"):
        assert self.trace is not None

        for i, country_indx in enumerate(region_indxs):

            region = self.d.Rs[country_indx]

            if i % 3 == 0:
                plt.figure(figsize=(10, 11), dpi=300)

            plt.subplot(3, 3, 3 * (i % 3) + 1)

            means_ic, lu_ic, up_ic, err_ic = produce_CIs(
                self.trace.InfectedCases[:, country_indx, :]
            )

            ec = self.trace.ExpectedCases[:, country_indx, :]
            nS, nDs = ec.shape
            dist = pm.NegativeBinomial.dist(mu=ec, alpha=np.repeat(np.array([self.trace.Phi_1]), nDs, axis=0).T)
            ec_output = dist.random()

            means_ec, lu_ec, up_ec, err_ec = produce_CIs(
                ec_output
            )

            means_id, lu_id, up_id, err_id = produce_CIs(
                self.trace.InfectedDeaths[:, country_indx, :]
            )

            ed = self.trace.ExpectedDeaths[:, country_indx, :]
            nS, nDs = ed.shape
            dist = pm.NegativeBinomial.dist(mu=ed + 1e-3, alpha=np.repeat(np.array([self.trace.Phi_1]), nDs, axis=0).T)

            try:
                ed_output = dist.random()
            except:
                print(region)
                ed_output = ed

            means_ed, lu_ed, up_ed, err_ed = produce_CIs(
                ed_output
            )

            days = self.d.Ds
            days_x = np.arange(len(days))

            min_x = 25
            max_x = len(days) - 1

            newcases = self.d.NewCases[country_indx, :]
            deaths = self.d.NewDeaths[country_indx, :]

            ax = plt.gca()
            plt.plot(
                days_x,
                means_ic,
                label="Daily Infected - Cases",
                zorder=1,
                color="tab:purple",
                alpha=0.25
            )

            plt.fill_between(
                days_x, lu_ic, up_ic, alpha=0.15, color="tab:purple", linewidth=0
            )

            plt.plot(
                days_x,
                means_ec,
                label="Estimated New Cases",
                zorder=2,
                color="tab:blue"
            )

            plt.fill_between(
                days_x, lu_ec, up_ec, alpha=0.25, color="tab:blue", linewidth=0
            )

            plt.scatter(
                self.ObservedDaysIndx,
                newcases[self.ObservedDaysIndx],
                label="New Cases (Smoothed)",
                marker="o",
                s=10,
                color="tab:blue",
                alpha=0.9,
                zorder=3,
            )

            plt.plot(
                days_x,
                means_id,
                label="Daily Infected - Deaths",
                zorder=1,
                color="tab:orange",
                alpha=0.25
            )

            plt.fill_between(
                days_x, lu_id, up_id, alpha=0.15, color="tab:orange", linewidth=0
            )

            plt.plot(
                days_x,
                means_ed,
                label="Estimated New Deaths",
                zorder=2,
                color="tab:red"
            )

            plt.fill_between(
                days_x, lu_ed, up_ed, alpha=0.25, color="tab:red", linewidth=0
            )

            plt.scatter(
                self.ObservedDaysIndx,
                deaths[self.ObservedDaysIndx],
                label="New Deaths (Smoothed)",
                marker="o",
                s=10,
                color="tab:red",
                alpha=0.9,
                zorder=3,
            )

            ax.set_yscale("log")
            plt.xlim([min_x, max_x])
            tick_vals = np.arange(7)
            plt.ylim([10 ** 0, 10 ** 6])
            plt.yticks(np.power(10.0, tick_vals),
                       [f"${np.power(10.0, loc):.0f}$" if loc < 2 else f"$10^{loc}$" for loc in tick_vals])
            locs = np.arange(min_x, max_x, 7)
            xlabels = [f"{days[ts].day}-{days[ts].month}" for ts in locs]
            plt.xticks(locs, xlabels, rotation=-30)
            ax1 = add_cms_to_plot(ax, self.d.ActiveCMs, country_indx, min_x, max_x, days, plot_style)

            plt.subplot(3, 3, 3 * (i % 3) + 2)

            ax2 = plt.gca()

            means_g, lu_g, up_g, err_g = produce_CIs(
                np.exp(self.trace.ExpectedLogR[:, country_indx, :])
            )

            means_base, lu_base, up_base, err_base = produce_CIs(
                np.exp(self.trace.RegionLogR[:, country_indx])
            )

            plt.plot(days_x, means_g, zorder=1, color="tab:gray", label="$R_{t}$")
            plt.plot([min_x, max_x], [means_base, means_base], "--", zorder=-1, label="$R_0$", color="tab:red",
                     linewidth=0.75)
            # plt.plot(days_x, med_agd, "--", color="tab:orange")

            plt.fill_between(days_x, lu_g, up_g, alpha=0.25, color="tab:gray", linewidth=0)
            plt.fill_between(days_x, lu_base, up_base, alpha=0.15, color="tab:red", linewidth=0, zorder=-1)

            plt.ylim([0, 6])
            plt.xlim([min_x, max_x])
            plt.ylabel("R")
            locs = np.arange(min_x, max_x, 7)
            xlabels = [f"{days[ts].day}-{days[ts].month}" for ts in locs]
            plt.xticks(locs, xlabels, rotation=-30)
            plt.title(f"{self.d.RNames[region][0]}")
            ax3 = add_cms_to_plot(ax2, self.d.ActiveCMs, country_indx, min_x, max_x, days, plot_style)

            plt.subplot(3, 3, 3 * (i % 3) + 3)
            axis_scale = 1.5
            ax4 = plt.gca()
            z1c_m, lu_z1c, up_z1c, err_z1c = produce_CIs(self.trace.Z1C[:, country_indx, :])
            z1d_m, lu_z1d, up_z1d, err_z1d = produce_CIs(self.trace.Z1D[:, country_indx, :])

            plt.plot(days_x, z1c_m, color="tab:purple", label="$\epsilon^{(C)}$")
            plt.fill_between(days_x, lu_z1c, up_z1c, alpha=0.25, color="tab:purple", linewidth=0)
            plt.plot(days_x, z1d_m, color="tab:orange", label="$\epsilon^{(D)}$")
            plt.fill_between(days_x, lu_z1d, up_z1d, alpha=0.25, color="tab:orange", linewidth=0)
            plt.xlim([min_x, max_x])
            plt.ylim([-0.75, 0.75])
            plt.plot([min_x, max_x], [0, 0], "--", linewidth=0.5, color="k")
            plt.xticks(locs, xlabels, rotation=-30)
            plt.ylabel("$\epsilon$")

            # ax4.twinx()
            # ax5 = plt.gca()
            #
            # z2c_m, lu_z2c, up_z2c, err_z2c = produce_CIs(self.trace.ExpectedCases[:, country_indx, self.ObservedDaysIndx] - self.d.NewCases.data[country_indx, self.ObservedDaysIndx])
            #
            # plt.plot(self.ObservedDaysIndx, z2c_m, color="tab:orange", label="Cases Output Noise")
            # plt.fill_between(
            #     self.ObservedDaysIndx, lu_z2, up_z2, alpha=0.25, color="tab:orange", linewidth=0
            # )
            # y_lim = max(np.max(np.abs(up_z2)), np.max(np.abs(lu_z2)))
            # plt.ylim([-1.5 * y_lim, 1.5 * y_lim])

            plt.xlim([min_x, max_x])
            locs = np.arange(min_x, max_x, 7)
            xlabels = [f"{days[ts].day}-{days[ts].month}" for ts in locs]
            lines, labels = ax4.get_legend_handles_labels()
            # lines2, labels2 = ax5.get_legend_handles_labels()

            sns.despine(ax=ax)
            sns.despine(ax=ax1)
            sns.despine(ax=ax2)
            sns.despine(ax=ax3)

            if i % 3 == 2 or country_indx == len(self.d.Rs) - 1:
                plt.tight_layout()
                lines1, labels1 = ax.get_legend_handles_labels()
                lines2, labels2 = ax2.get_legend_handles_labels()
                lines3, labels3 = ax4.get_legend_handles_labels()
                ax2.legend(lines1 + lines2 + lines3, labels1 + labels2 + labels3, prop={"size": 10}, loc=(0.55, 0.6),
                           shadow=True,
                           fancybox=True, ncol=5, bbox_to_anchor=(-1, -0.3))

                if save_fig:
                    save_fig_pdf(
                        output_dir,
                        f"CountryPredictionPlot{((country_indx + 1) / 5):.1f}"
                    )

class CMCombined_Final_V3(BaseCMModel):
    def __init__(
            self, data, cm_plot_style=None, name="", model=None
    ):
        super().__init__(data, cm_plot_style, name=name, model=model)

        # infection --> confirmed delay
        self.DelayProbCases = np.array([0., 0.0252817, 0.03717965, 0.05181224, 0.06274125,
                                        0.06961334, 0.07277174, 0.07292397, 0.07077184, 0.06694868,
                                        0.06209945, 0.05659917, 0.0508999, 0.0452042, 0.03976573,
                                        0.03470891, 0.0299895, 0.02577721, 0.02199923, 0.01871723,
                                        0.01577148, 0.01326564, 0.01110783, 0.00928827, 0.0077231,
                                        0.00641162, 0.00530572, 0.00437895, 0.00358801, 0.00295791,
                                        0.0024217, 0.00197484])

        self.DelayProbCases = self.DelayProbCases.reshape((1, self.DelayProbCases.size))

        self.DelayProbDeaths = np.array([0.00000000e+00, 1.64635735e-06, 3.15032703e-05, 1.86360977e-04,
                                         6.26527963e-04, 1.54172466e-03, 3.10103643e-03, 5.35663499e-03,
                                         8.33979000e-03, 1.19404848e-02, 1.59939055e-02, 2.03185081e-02,
                                         2.47732062e-02, 2.90464491e-02, 3.30612027e-02, 3.66089026e-02,
                                         3.95642697e-02, 4.18957120e-02, 4.35715814e-02, 4.45816884e-02,
                                         4.49543992e-02, 4.47474142e-02, 4.40036056e-02, 4.27545988e-02,
                                         4.11952870e-02, 3.92608505e-02, 3.71824356e-02, 3.48457206e-02,
                                         3.24845883e-02, 3.00814850e-02, 2.76519177e-02, 2.52792720e-02,
                                         2.30103580e-02, 2.07636698e-02, 1.87005838e-02, 1.67560244e-02,
                                         1.49600154e-02, 1.32737561e-02, 1.17831130e-02, 1.03716286e-02,
                                         9.13757250e-03, 7.98287530e-03, 6.96265658e-03, 6.05951833e-03,
                                         5.26450572e-03, 4.56833017e-03, 3.93189069e-03, 3.38098392e-03,
                                         2.91542076e-03, 2.49468747e-03, 2.13152106e-03, 1.82750115e-03,
                                         1.55693122e-03, 1.31909933e-03, 1.11729819e-03, 9.46588730e-04,
                                         8.06525991e-04, 6.81336089e-04, 5.74623210e-04, 4.80157895e-04,
                                         4.02211774e-04, 3.35345193e-04, 2.82450401e-04, 2.38109993e-04])
        self.DelayProbDeaths = self.DelayProbDeaths.reshape((1, self.DelayProbDeaths.size))

        self.CMDelayCut = 30
        self.DailyGrowthNoise = 0.3

        self.ObservedDaysIndx = np.arange(self.CMDelayCut, len(self.d.Ds))
        self.OR_indxs = np.arange(len(self.d.Rs))
        self.nORs = self.nRs
        self.nODs = len(self.ObservedDaysIndx)
        self.ORs = copy.deepcopy(self.d.Rs)

        observed_active = []
        for r in range(self.nRs):
            for d in range(self.nDs):
                # if its not masked, after the cut, and not before 100 confirmed
                if self.d.NewCases.mask[r, d] == False and d > self.CMDelayCut and not np.isnan(
                        self.d.Confirmed.data[r, d]) and d < (self.nDs - 7):
                    observed_active.append(r * self.nDs + d)
                else:
                    self.d.NewCases.mask[r, d] = True

        self.all_observed_active = np.array(observed_active)

        observed_deaths = []
        for r in range(self.nRs):
            for d in range(self.nDs):
                # if its not masked, after the cut, and not before 10 deaths
                if self.d.NewDeaths.mask[r, d] == False and d > self.CMDelayCut and not np.isnan(
                        self.d.Deaths.data[r, d]):
                    observed_deaths.append(r * self.nDs + d)
                else:
                    self.d.NewDeaths.mask[r, d] = True

        self.all_observed_deaths = np.array(observed_deaths)

    def build_model(self, R_hyperprior_mean=3.25, cm_prior_sigma=0.2,
                    serial_interval_mean=SI_ALPHA / SI_BETA
                    ):
        with self.model:
            self.CM_Alpha = pm.Normal("CM_Alpha", 0, cm_prior_sigma, shape=(self.nCMs,))

            self.CMReduction = pm.Deterministic("CMReduction", T.exp((-1.0) * self.CM_Alpha))

            self.HyperRMean = pm.StudentT(
                "HyperRMean", nu=10, sigma=0.2, mu=np.log(R_hyperprior_mean),
            )

            self.HyperRVar = pm.HalfStudentT(
                "HyperRVar", nu=10, sigma=0.2
            )

            self.RegionLogR = pm.Normal("RegionLogR", self.HyperRMean,
                                        self.HyperRVar,
                                        shape=(self.nORs,))

            self.ActiveCMs = pm.Data("ActiveCMs", self.d.ActiveCMs)

            self.ActiveCMReduction = (
                    T.reshape(self.CM_Alpha, (1, self.nCMs, 1))
                    * self.ActiveCMs[self.OR_indxs, :, :]
            )

            self.Det(
                "GrowthReduction", T.sum(self.ActiveCMReduction, axis=1), plot_trace=False
            )

            self.ExpectedLogRCases = pm.Normal(
                "ExpectedLogRCases",
                T.reshape(self.RegionLogR, (self.nORs, 1)) - self.GrowthReduction,
                self.DailyGrowthNoise,
                shape=(self.nORs, self.nDs)
            )

            self.ExpectedLogRDeaths = pm.Normal(
                "ExpectedLogRDeaths",
                T.reshape(self.RegionLogR, (self.nORs, 1)) - self.GrowthReduction,
                self.DailyGrowthNoise,
                shape=(self.nORs, self.nDs)
            )

            serial_interval_sigma = np.sqrt(SI_ALPHA / SI_BETA ** 2)
            si_beta = serial_interval_mean / serial_interval_sigma ** 2
            si_alpha = serial_interval_mean ** 2 / serial_interval_sigma ** 2

            self.GrowthCases = self.Det("GrowthCases",
                                        si_beta * (pm.math.exp(
                                            self.ExpectedLogRCases / si_alpha) - T.ones_like(
                                            self.ExpectedLogRCases)),
                                        plot_trace=False
                                        )

            self.GrowthDeaths = self.Det("GrowthDeaths",
                                         si_beta * (pm.math.exp(
                                             self.ExpectedLogRDeaths / si_alpha) - T.ones_like(
                                             self.ExpectedLogRDeaths)),
                                         plot_trace=False
                                         )

            self.InitialSizeCases_log = pm.Normal("InitialSizeCases_log", 0, 50, shape=(self.nORs,))
            self.InfectedCases_log = pm.Deterministic("InfectedCases_log", T.reshape(self.InitialSizeCases_log, (
                self.nORs, 1)) + self.GrowthCases.cumsum(axis=1))

            self.InfectedCases = pm.Deterministic("InfectedCases", pm.math.exp(self.InfectedCases_log))

            expected_cases = C.conv2d(
                self.InfectedCases,
                np.reshape(self.DelayProbCases, newshape=(1, self.DelayProbCases.size)),
                border_mode="full"
            )[:, :self.nDs]

            self.ExpectedCases = pm.Deterministic("ExpectedCases", expected_cases.reshape(
                (self.nORs, self.nDs)))

            # learn the output noise for this.
            self.Phi = pm.HalfNormal("Phi_1", 5)

            # effectively handle missing values ourselves
            self.ObservedCases = pm.NegativeBinomial(
                "ObservedCases",
                mu=self.ExpectedCases.reshape((self.nORs * self.nDs,))[self.all_observed_active],
                alpha=self.Phi,
                shape=(len(self.all_observed_active),),
                observed=self.d.NewCases.data.reshape((self.nORs * self.nDs,))[self.all_observed_active]
            )

            self.Z2C = pm.Deterministic(
                "Z2C",
                self.ObservedCases - self.ExpectedCases.reshape((self.nORs * self.nDs,))[self.all_observed_active]
            )

            self.InitialSizeDeaths_log = pm.Normal("InitialSizeDeaths_log", 0, 50, shape=(self.nORs,))
            self.InfectedDeaths_log = pm.Deterministic("InfectedDeaths_log", T.reshape(self.InitialSizeDeaths_log, (
                self.nORs, 1)) + self.GrowthDeaths.cumsum(axis=1))

            self.InfectedDeaths = pm.Deterministic("InfectedDeaths", pm.math.exp(self.InfectedDeaths_log))

            expected_deaths = C.conv2d(
                self.InfectedDeaths,
                np.reshape(self.DelayProbDeaths, newshape=(1, self.DelayProbDeaths.size)),
                border_mode="full"
            )[:, :self.nDs]

            self.ExpectedDeaths = pm.Deterministic("ExpectedDeaths", expected_deaths.reshape(
                (self.nORs, self.nDs)))

            # effectively handle missing values ourselves
            self.ObservedDeaths = pm.NegativeBinomial(
                "ObservedDeaths",
                mu=self.ExpectedDeaths.reshape((self.nORs * self.nDs,))[self.all_observed_deaths],
                alpha=self.Phi,
                shape=(len(self.all_observed_deaths),),
                observed=self.d.NewDeaths.data.reshape((self.nORs * self.nDs,))[self.all_observed_deaths]
            )

            self.Det(
                "Z2D",
                self.ObservedDeaths - self.ExpectedDeaths.reshape((self.nORs * self.nDs,))[self.all_observed_deaths]
            )

    def plot_region_predictions(self, plot_style, save_fig=True, output_dir="./out"):
        assert self.trace is not None

        for country_indx, region in zip(self.OR_indxs, self.ORs):

            if country_indx % 5 == 0:
                plt.figure(figsize=(12, 20), dpi=300)

            plt.subplot(5, 3, 3 * (country_indx % 5) + 1)

            means_ic, lu_ic, up_ic, err_ic = produce_CIs(
                self.trace.InfectedCases[:, country_indx, :]
            )

            ec = self.trace.ExpectedCases[:, country_indx, :]
            nS, nDs = ec.shape
            dist = pm.NegativeBinomial.dist(mu=ec + 1e-3, alpha=np.repeat(np.array([self.trace.Phi_1]), nDs, axis=0).T)
            # dist = pm.NegativeBinomial.dist(mu=ec, alpha=30)
            ec_output = dist.random()

            means_ec, lu_ec, up_ec, err_ec = produce_CIs(
                ec_output
            )

            means_id, lu_id, up_id, err_id = produce_CIs(
                self.trace.InfectedDeaths[:, country_indx, :]
            )

            ed = self.trace.ExpectedDeaths[:, country_indx, :]
            nS, nDs = ed.shape
            dist = pm.NegativeBinomial.dist(mu=ed + 1e-3, alpha=np.repeat(np.array([self.trace.Phi_1]), nDs, axis=0).T)

            dist = pm.NegativeBinomial.dist(mu=ed, alpha=30)
            try:
                ed_output = dist.random()
            except:
                print(region)
                ed_output = ed

            means_ed, lu_ed, up_ed, err_ed = produce_CIs(
                ed_output
            )

            days = self.d.Ds
            days_x = np.arange(len(days))

            min_x = 25
            max_x = len(days) - 1

            newcases = self.d.NewCases[country_indx, :]
            deaths = self.d.NewDeaths[country_indx, :]

            ax = plt.gca()
            plt.plot(
                days_x,
                means_ic,
                label="Daily Infected - Cases",
                zorder=1,
                color="tab:purple",
                alpha=0.25
            )

            plt.fill_between(
                days_x, lu_ic, up_ic, alpha=0.15, color="tab:purple", linewidth=0
            )

            plt.plot(
                days_x,
                means_ec,
                label="Predicted New Cases",
                zorder=2,
                color="tab:blue"
            )

            plt.fill_between(
                days_x, lu_ec, up_ec, alpha=0.25, color="tab:blue", linewidth=0
            )

            plt.scatter(
                self.ObservedDaysIndx,
                newcases[self.ObservedDaysIndx],
                label="Recorded New Cases",
                marker="o",
                s=10,
                color="tab:green",
                alpha=0.9,
                zorder=3,
            )

            plt.scatter(
                self.ObservedDaysIndx,
                newcases[self.ObservedDaysIndx].data,
                label="Heldout New Cases",
                marker="o",
                s=12,
                edgecolor="tab:green",
                facecolor="white",
                linewidth=1,
                alpha=0.9,
                zorder=2,
            )

            plt.plot(
                days_x,
                means_id,
                label="Daily Infected - Deaths",
                zorder=1,
                color="tab:orange",
                alpha=0.25
            )

            plt.fill_between(
                days_x, lu_id, up_id, alpha=0.15, color="tab:orange", linewidth=0
            )

            plt.plot(
                days_x,
                means_ed,
                label="Predicted Deaths",
                zorder=2,
                color="tab:red"
            )

            plt.fill_between(
                days_x, lu_ed, up_ed, alpha=0.25, color="tab:red", linewidth=0
            )

            plt.scatter(
                self.ObservedDaysIndx,
                deaths[self.ObservedDaysIndx],
                label="Recorded Deaths",
                marker="o",
                s=10,
                color="tab:gray",
                alpha=0.9,
                zorder=3,
            )

            plt.scatter(
                self.ObservedDaysIndx,
                deaths[self.ObservedDaysIndx].data,
                label="Recorded Heldout Deaths",
                marker="o",
                s=12,
                edgecolor="tab:gray",
                facecolor="white",
                linewidth=1,
                alpha=0.9,
                zorder=2,
            )

            ax.set_yscale("log")
            plt.xlim([min_x, max_x])
            plt.ylim([10 ** 0, 10 ** 6])
            locs = np.arange(min_x, max_x, 7)
            xlabels = [f"{days[ts].day}-{days[ts].month}" for ts in locs]
            plt.xticks(locs, xlabels, rotation=-30)
            ax1 = add_cms_to_plot(ax, self.d.ActiveCMs, country_indx, min_x, max_x, days, plot_style)

            plt.subplot(5, 3, 3 * (country_indx % 5) + 2)

            ax2 = plt.gca()

            means_g, lu_g, up_g, err_g = produce_CIs(
                np.exp(self.trace.ExpectedGrowth[:, country_indx, :])
            )

            means_agc, lu_agc, up_agc, err_agc = produce_CIs(
                np.exp(self.trace.GrowthCases[:, country_indx, :])
            )

            means_agd, lu_agd, up_agd, err_agd = produce_CIs(
                np.exp(self.trace.GrowthDeaths[:, country_indx, :])
            )

            med_agc = np.percentile(np.exp(self.trace.GrowthCases[:, country_indx, :]), 50, axis=0)
            med_agd = np.percentile(np.exp(self.trace.GrowthDeaths[:, country_indx, :]), 50, axis=0)

            plt.plot(days_x, means_g, label="Predicted Growth", zorder=1, color="tab:gray")
            plt.plot(days_x, means_agc, label="Corrupted Growth - Cases", zorder=1, color="tab:purple")
            # plt.plot(days_x, med_agc, "--", color="tab:purple")
            plt.plot(days_x, means_agd, label="Corrupted Growth - Deaths", zorder=1, color="tab:orange")
            # plt.plot(days_x, med_agd, "--", color="tab:orange")

            plt.fill_between(days_x, lu_g, up_g, alpha=0.25, color="tab:gray", linewidth=0)
            plt.fill_between(days_x, lu_agc, up_agc, alpha=0.25, color="tab:purple", linewidth=0)
            plt.fill_between(days_x, lu_agd, up_agd, alpha=0.25, color="tab:orange", linewidth=0)

            plt.plot([min_x, max_x], [1, 1], "--", linewidth=0.5, color="lightgrey")

            plt.ylim([0.5, 2])
            plt.xlim([min_x, max_x])
            plt.ylabel("Growth")
            locs = np.arange(min_x, max_x, 7)
            xlabels = [f"{days[ts].day}-{days[ts].month}" for ts in locs]
            plt.xticks(locs, xlabels, rotation=-30)
            plt.title(f"Region {region}")
            ax3 = add_cms_to_plot(ax2, self.d.ActiveCMs, country_indx, min_x, max_x, days, plot_style)

            plt.subplot(5, 3, 3 * (country_indx % 5) + 3)
            axis_scale = 1.5
            ax4 = plt.gca()

            means_id, lu_id, up_id, err_id = produce_CIs(
                np.exp(self.trace.ExpectedLogR[:, country_indx, :])
            )
            # z1C_mean, lu_z1C, up_z1C, err_1C = produce_CIs(self.trace.Z1C[:, country_indx, :])
            # z1D_mean, lu_z1D, up_z1D, err_1D = produce_CIs(self.trace.Z1D[:, country_indx, :])
            # # z2_mean, lu_z2, up_z2, err_2 = produce_CIs(self.trace.Z2[:, country_indx, :])
            #
            # plt.plot(days_x, z1C_mean, color="tab:purple", label="Growth Noise - Cases")
            # plt.fill_between(
            #     days_x, lu_z1C, up_z1C, alpha=0.25, color="tab:purple", linewidth=0
            # )
            # plt.plot(days_x, z1D_mean, color="tab:purple", label="Growth Noise - Deaths")
            # plt.fill_between(
            #     days_x, lu_z1D, up_z1D, alpha=0.25, color="tab:orange", linewidth=0
            # )
            #
            # plt.xlim([min_x, max_x])
            # plt.ylim([-2, 2])
            # plt.xticks(locs, xlabels, rotation=-30)
            # plt.ylabel("$Z$")

            # ax4.twinx()
            # ax5 = plt.gca()
            # plt.plot(self.ObservedDaysIndx, z2_mean, color="tab:orange", label="Death Noise")
            # plt.fill_between(
            #     self.ObservedDaysIndx, lu_z2, up_z2, alpha=0.25, color="tab:orange", linewidth=0
            # )
            # y_lim = max(np.max(np.abs(up_z2)), np.max(np.abs(lu_z2)))
            # plt.ylim([-1.5 * y_lim, 1.5 * y_lim])

            plt.xlim([min_x, max_x])
            locs = np.arange(min_x, max_x, 7)
            xlabels = [f"{days[ts].day}-{days[ts].month}" for ts in locs]
            lines, labels = ax4.get_legend_handles_labels()
            # lines2, labels2 = ax5.get_legend_handles_labels()

            sns.despine(ax=ax)
            sns.despine(ax=ax1)
            sns.despine(ax=ax2)
            sns.despine(ax=ax3)

            if country_indx % 5 == 4 or country_indx == len(self.d.Rs) - 1:
                plt.tight_layout()
                if save_fig:
                    save_fig_pdf(
                        output_dir,
                        f"CountryPredictionPlot{((country_indx + 1) / 5):.1f}",
                    )

            elif country_indx == 0:
                ax.legend(prop={"size": 8}, loc="center left")
                ax2.legend(prop={"size": 8}, loc="lower left")
                # ax4.legend(lines + lines2, labels + labels2, prop={"size": 8})

    def plot_subset_region_predictions(self, region_indxs, plot_style, n_rows=3, fig_height=11, save_fig=True,
                                       output_dir="./out"):
        assert self.trace is not None

        for i, country_indx in enumerate(region_indxs):

            region = self.d.Rs[country_indx]

            if i % n_rows == 0:
                plt.figure(figsize=(10, fig_height), dpi=300)

            plt.subplot(n_rows, 3, 3 * (i % n_rows) + 1)

            means_ic, lu_ic, up_ic, err_ic = produce_CIs(
                self.trace.InfectedCases[:, country_indx, :]
            )

            ec = self.trace.ExpectedCases[:, country_indx, :]
            nS, nDs = ec.shape
            dist = pm.NegativeBinomial.dist(mu=ec, alpha=np.repeat(np.array([self.trace.Phi_1]), nDs, axis=0).T)
            ec_output = dist.random()

            means_ec, lu_ec, up_ec, err_ec = produce_CIs(
                ec_output
            )

            means_id, lu_id, up_id, err_id = produce_CIs(
                self.trace.InfectedDeaths[:, country_indx, :]
            )

            ed = self.trace.ExpectedDeaths[:, country_indx, :]
            nS, nDs = ed.shape
            dist = pm.NegativeBinomial.dist(mu=ed + 1e-3, alpha=np.repeat(np.array([self.trace.Phi_1]), nDs, axis=0).T)

            try:
                ed_output = dist.random()
            except:
                print(region)
                ed_output = ed

            means_ed, lu_ed, up_ed, err_ed = produce_CIs(
                ed_output
            )

            days = self.d.Ds
            days_x = np.arange(len(days))

            min_x = 25
            max_x = len(days) - 1

            newcases = self.d.NewCases[country_indx, :]
            deaths = self.d.NewDeaths[country_indx, :]

            ax = plt.gca()
            plt.plot(
                days_x,
                means_ic,
                label="Daily Infected - Cases",
                zorder=1,
                color="tab:purple",
                alpha=0.25
            )

            plt.fill_between(
                days_x, lu_ic, up_ic, alpha=0.15, color="tab:purple", linewidth=0
            )

            plt.plot(
                days_x,
                means_ec,
                label="Estimated New Cases",
                zorder=2,
                color="tab:blue"
            )

            plt.fill_between(
                days_x, lu_ec, up_ec, alpha=0.25, color="tab:blue", linewidth=0
            )

            plt.scatter(
                self.ObservedDaysIndx,
                newcases[self.ObservedDaysIndx],
                label="New Cases (Smoothed)",
                marker="o",
                s=10,
                color="tab:blue",
                alpha=0.9,
                zorder=3,
            )

            plt.plot(
                days_x,
                means_id,
                label="Daily Infected - Deaths",
                zorder=1,
                color="tab:orange",
                alpha=0.25
            )

            plt.fill_between(
                days_x, lu_id, up_id, alpha=0.15, color="tab:orange", linewidth=0
            )

            plt.plot(
                days_x,
                means_ed,
                label="Estimated New Deaths",
                zorder=2,
                color="tab:red"
            )

            plt.fill_between(
                days_x, lu_ed, up_ed, alpha=0.25, color="tab:red", linewidth=0
            )

            plt.scatter(
                self.ObservedDaysIndx,
                deaths[self.ObservedDaysIndx],
                label="New Deaths (Smoothed)",
                marker="o",
                s=10,
                color="tab:red",
                alpha=0.9,
                zorder=3,
            )

            ax.set_yscale("log")
            plt.xlim([min_x, max_x])
            tick_vals = np.arange(7)
            plt.ylim([10 ** 0, 10 ** 6])
            plt.yticks(np.power(10.0, tick_vals),
                       [f"${np.power(10.0, loc):.0f}$" if loc < 2 else f"$10^{loc}$" for loc in tick_vals])
            locs = np.arange(min_x, max_x, 7)
            xlabels = [f"{days[ts].day}-{days[ts].month}" for ts in locs]
            plt.xticks(locs, xlabels, rotation=-30)
            ax1 = add_cms_to_plot(ax, self.d.ActiveCMs, country_indx, min_x, max_x, days, plot_style)

            plt.subplot(n_rows, 3, 3 * (i % n_rows) + 2)

            ax2 = plt.gca()

            means_g, lu_g, up_g, err_g = produce_CIs(
                np.exp(self.trace.ExpectedLogR[:, country_indx, :])
            )

            means_base, lu_base, up_base, err_base = produce_CIs(
                np.exp(self.trace.RegionLogR[:, country_indx])
            )

            plt.plot(days_x, means_g, zorder=1, color="tab:gray", label="$R_{t}$")
            plt.plot([min_x, max_x], [means_base, means_base], "--", zorder=-1, label="$R_0$", color="tab:red",
                     linewidth=0.75)
            # plt.plot(days_x, med_agd, "--", color="tab:orange")

            plt.fill_between(days_x, lu_g, up_g, alpha=0.25, color="tab:gray", linewidth=0)
            plt.fill_between(days_x, lu_base, up_base, alpha=0.15, color="tab:red", linewidth=0, zorder=-1)

            plt.ylim([0, 6])
            plt.xlim([min_x, max_x])
            plt.ylabel("R")
            locs = np.arange(min_x, max_x, 7)
            xlabels = [f"{days[ts].day}-{days[ts].month}" for ts in locs]
            plt.xticks(locs, xlabels, rotation=-30)
            plt.title(f"{self.d.RNames[region][0]}")
            ax3 = add_cms_to_plot(ax2, self.d.ActiveCMs, country_indx, min_x, max_x, days, plot_style)

            plt.subplot(n_rows, 3, 3 * (i % n_rows) + 3)
            axis_scale = 1.5
            ax4 = plt.gca()
            z1c_m, lu_z1c, up_z1c, err_z1c = produce_CIs(self.trace.Z1C[:, country_indx, :])
            z1d_m, lu_z1d, up_z1d, err_z1d = produce_CIs(self.trace.Z1D[:, country_indx, :])

            plt.plot(days_x, z1c_m, color="tab:purple", label="$\epsilon^{(C)}$")
            plt.fill_between(days_x, lu_z1c, up_z1c, alpha=0.25, color="tab:purple", linewidth=0)
            plt.plot(days_x, z1d_m, color="tab:orange", label="$\epsilon^{(D)}$")
            plt.fill_between(days_x, lu_z1d, up_z1d, alpha=0.25, color="tab:orange", linewidth=0)
            plt.xlim([min_x, max_x])
            plt.ylim([-0.75, 0.75])
            plt.plot([min_x, max_x], [0, 0], "--", linewidth=0.5, color="k")
            plt.xticks(locs, xlabels, rotation=-30)
            plt.ylabel("$\epsilon$")

            # ax4.twinx()
            # ax5 = plt.gca()
            #
            # z2c_m, lu_z2c, up_z2c, err_z2c = produce_CIs(self.trace.ExpectedCases[:, country_indx, self.ObservedDaysIndx] - self.d.NewCases.data[country_indx, self.ObservedDaysIndx])
            #
            # plt.plot(self.ObservedDaysIndx, z2c_m, color="tab:orange", label="Cases Output Noise")
            # plt.fill_between(
            #     self.ObservedDaysIndx, lu_z2, up_z2, alpha=0.25, color="tab:orange", linewidth=0
            # )
            # y_lim = max(np.max(np.abs(up_z2)), np.max(np.abs(lu_z2)))
            # plt.ylim([-1.5 * y_lim, 1.5 * y_lim])

            plt.xlim([min_x, max_x])
            locs = np.arange(min_x, max_x, 7)
            xlabels = [f"{days[ts].day}-{days[ts].month}" for ts in locs]
            lines, labels = ax4.get_legend_handles_labels()
            # lines2, labels2 = ax5.get_legend_handles_labels()

            sns.despine(ax=ax)
            sns.despine(ax=ax1)
            sns.despine(ax=ax2)
            sns.despine(ax=ax3)

            if i % n_rows == (n_rows - 1) or country_indx == len(self.d.Rs) - 1:
                plt.tight_layout()
                lines1, labels1 = ax.get_legend_handles_labels()
                lines2, labels2 = ax2.get_legend_handles_labels()
                lines3, labels3 = ax4.get_legend_handles_labels()
                ax2.legend(lines1 + lines2 + lines3, labels1 + labels2 + labels3, prop={"size": 10}, loc=(0.55, 0.6),
                           shadow=True,
                           fancybox=True, ncol=5, bbox_to_anchor=(-1, -0.3))

                if save_fig:
                    save_fig_pdf(
                        output_dir,
                        f"CountryPredictionPlot{((country_indx + 1) / 5):.1f}"
                    )





# ICL Model versions - not used for our results
class CMActive_Final_ICL(BaseCMModel):
    def __init__(
            self, data, name="", model=None
    ):
        super().__init__(data, name=name, model=model)

        self.SI = np.array(
            [0.04656309, 0.08698277, 0.1121656, 0.11937737, 0.11456359,
             0.10308026, 0.08852893, 0.07356104, 0.059462, 0.04719909,
             0.03683025, 0.02846977, 0.02163222, 0.01640488, 0.01221928,
             0.00903811, 0.00670216, 0.00490314, 0.00361434, 0.00261552,
             0.00187336, 0.00137485, 0.00100352, 0.00071164, 0.00050852,
             0.00036433, 0.00025036]
        )

        self.SI_rev = self.SI[::-1].reshape((1, self.SI.size))
        # infection --> confirmed delay
        self.DelayProb = np.array([0.00509233, 0.02039664, 0.03766875, 0.0524391, 0.06340527,
                                   0.07034326, 0.07361858, 0.07378182, 0.07167229, 0.06755999,
                                   0.06275661, 0.05731038, 0.05141595, 0.04565263, 0.04028695,
                                   0.03502109, 0.03030662, 0.02611754, 0.02226727, 0.0188904,
                                   0.01592167, 0.01342368, 0.01127307, 0.00934768, 0.00779801,
                                   0.00645582, 0.00534967, 0.00442695])

        self.CMDelayCut = 30
        self.DailyGrowthNoise = 0.2

        self.ObservedDaysIndx = np.arange(self.CMDelayCut, len(self.d.Ds))
        self.OR_indxs = np.arange(len(self.d.Rs))
        self.nORs = self.nRs
        self.nODs = len(self.ObservedDaysIndx)
        self.ORs = copy.deepcopy(self.d.Rs)

        observed = []
        not_observed = []
        for r in range(self.nRs):
            for d in range(self.nDs):
                if self.d.NewCases.mask[r, d] == False and d > self.CMDelayCut and not np.isnan(
                        self.d.Confirmed.data[r, d]) and d < self.nDs - 7:
                    observed.append(r * self.nDs + d)
                else:
                    # set the mask to False!
                    self.d.NewCases.mask[r, d] = False
                    not_observed.append(r * self.nDs + d)

        self.observed_days = np.array(observed)
        self.not_observed = np.array(not_observed)

    def build_model(self):
        with self.model:
            self.HyperCMVar = pm.HalfStudentT(
                "HyperCMVar", nu=10, sigma=0.3
            )

            self.CM_Alpha = pm.Normal("CM_Alpha", 0, self.HyperCMVar, shape=(self.nCMs,))
            self.CMReduction = pm.Deterministic("CMReduction", T.exp((-1.0) * self.CM_Alpha))

            self.HyperRMean = pm.StudentT(
                "HyperRMean", nu=10, sigma=1, mu=np.log(3.5),
            )

            self.HyperRVar = pm.HalfStudentT(
                "HyperRVar", nu=10, sigma=0.3
            )

            self.RegionLogR = pm.Normal("RegionLogR", np.log(3.5),
                                        self.HyperRVar,
                                        shape=(self.nORs,))

            self.ActiveCMs = pm.Data("ActiveCMs", self.d.ActiveCMs)

            self.ActiveCMReduction = (
                    T.reshape(self.CM_Alpha, (1, self.nCMs, 1))
                    * self.ActiveCMs[self.OR_indxs, :, :]
            )

            self.Det(
                "GrowthReduction", T.sum(self.ActiveCMReduction, axis=1), plot_trace=False
            )

            self.ExpectedLogR = self.Det(
                "ExpectedLogR",
                T.reshape(self.RegionLogR, (self.nORs, 1)) - self.GrowthReduction,
                plot_trace=False,
            )

            self.Normal(
                "LogR",
                self.ExpectedLogR,
                self.DailyGrowthNoise,
                shape=(self.nORs, self.nDs),
                plot_trace=False,
            )

            self.Det("Z1", self.LogR - self.ExpectedLogR, plot_trace=False)

            self.InitialSize_log = pm.Normal("InitialSize_log", 0, 20, shape=(self.nORs,))

            # # conv padding
            filter_size = self.SI_rev.size
            conv_padding = 7

            infected = T.zeros((self.nORs, self.nDs + self.SI_rev.size))
            infected = T.set_subtensor(infected[:, (filter_size - conv_padding):filter_size],
                                       pm.math.exp(
                                           self.InitialSize_log.reshape((self.nORs, 1)).repeat(conv_padding, axis=1)))

            # R is a lognorm
            R = pm.math.exp(self.LogR)
            for d in range(self.nDs):
                val = pm.math.sum(
                    R[:, d].reshape((self.nORs, 1)) * infected[:, d:d + filter_size] * self.SI_rev, axis=1)
                infected = T.set_subtensor(infected[:, d + filter_size], val)

            self.Infected = pm.Deterministic("Infected", infected[:, filter_size:])

            expected_confirmed = C.conv2d(
                self.Infected,
                np.reshape(self.DelayProb, newshape=(1, self.DelayProb.size)),
                border_mode="full"
            )[:, :self.nDs]

            self.ExpectedCases = pm.Deterministic("ExpectedCases", expected_confirmed.reshape(
                (self.nORs, self.nDs)))

            self.Phi = 25

            self.NewCases = pm.Data("NewCases",
                                    self.d.NewCases.data.reshape((self.nORs * self.nDs,))[self.observed_days])
            # self.NewCases = pm.Data("NewCases", self.d.NewCases)

            # effectively handle missing values ourselves
            self.ObservedCases = pm.NegativeBinomial(
                "ObservedCases",
                mu=self.ExpectedCases.reshape((self.nORs * self.nDs,))[self.observed_days],
                alpha=self.Phi,
                shape=(len(self.observed_days),),
                observed=self.NewCases
            )

    def plot_region_predictions(self, plot_style, save_fig=True, output_dir="./out"):
        assert self.trace is not None

        for country_indx, region in zip(self.OR_indxs, self.ORs):

            if country_indx % 5 == 0:
                plt.figure(figsize=(12, 20), dpi=300)

            plt.subplot(5, 3, 3 * (country_indx % 5) + 1)

            means_d, lu_id, up_id, err_d = produce_CIs(
                self.trace.Infected[:, country_indx, :]
            )

            ec = self.trace.ExpectedCases[:, country_indx, :]
            nS, nDs = ec.shape
            dist = pm.NegativeBinomial.dist(mu=ec, alpha=6)
            ec_output = dist.random()

            means_ea, lu_ea, up_ea, err_eea = produce_CIs(
                ec_output
            )

            days = self.d.Ds
            days_x = np.arange(len(days))

            min_x = 25
            max_x = len(days) - 1

            newcases = self.d.NewCases[country_indx, :]

            ax = plt.gca()
            plt.plot(
                days_x,
                means_d,
                label="Daily Infected",
                zorder=1,
                color="tab:purple",
                alpha=0.25
            )

            plt.fill_between(
                days_x, lu_id, up_id, alpha=0.15, color="tab:purple", linewidth=0
            )

            plt.plot(
                days_x,
                means_ea,
                label="Predicted New Cases",
                zorder=2,
                color="tab:blue"
            )

            plt.fill_between(
                days_x, lu_ea, up_ea, alpha=0.25, color="tab:blue", linewidth=0
            )

            plt.scatter(
                self.ObservedDaysIndx,
                newcases[self.ObservedDaysIndx],
                label="Recorded New Cases",
                marker="o",
                s=10,
                color="tab:green",
                alpha=0.9,
                zorder=3,
            )

            newcases_plot = copy.deepcopy(newcases)
            newcases_plot[newcases_plot < 1] = 1e-1

            plt.scatter(
                self.ObservedDaysIndx,
                newcases_plot[self.ObservedDaysIndx].data,
                label="Heldout New Deaths",
                marker="o",
                s=12,
                edgecolor="tab:green",
                facecolor="white",
                linewidth=1,
                alpha=0.9,
                zorder=2,
            )

            ax.set_yscale("log")
            ax.set_axisbelow(True)
            ax.set_zorder(-3)
            plt.xlim([min_x, max_x])
            plt.ylim([10 ** -2, 10 ** 5])
            locs = np.arange(min_x, max_x, 7)
            xlabels = [f"{days[ts].day}-{days[ts].month}" for ts in locs]
            plt.xticks(locs, xlabels, rotation=-30)
            ax1 = add_cms_to_plot(ax, self.d.ActiveCMs, country_indx, min_x, max_x, days, plot_style)
            ax1.set_axisbelow(True)
            ax1.set_zorder(-3)

            plt.subplot(5, 3, 3 * (country_indx % 5) + 2)

            ax2 = plt.gca()

            mean_R = np.mean(np.exp(self.trace.RegionLogR[:, country_indx]))

            means_growth, lu_g, up_g, err = produce_CIs(
                np.exp(self.trace.ExpectedLogR[:, country_indx, :])
            )

            actual_growth, lu_ag, up_ag, err_act = produce_CIs(
                np.exp(self.trace.LogR[:, country_indx, :])
            )

            plt.plot([min_x, max_x], [mean_R, mean_R], color="tab:red", linewidth=0.5)
            plt.plot(days_x, means_growth, label="Expected R", zorder=1, color="tab:orange")
            plt.plot(days_x, actual_growth, label="Predicted R", zorder=1, color="tab:blue")

            plt.fill_between(
                days_x, lu_g, up_g, alpha=0.25, color="tab:orange", linewidth=0
            )

            plt.fill_between(
                days_x, lu_ag, up_ag, alpha=0.25, color="tab:blue", linewidth=0
            )
            plt.plot([min_x, max_x], [1, 1], "--", linewidth=0.5, color="lightgrey")

            mean_R = np.mean(np.exp(self.trace.RegionLogR[:, country_indx]))
            plt.plot([min_x, max_x], [mean_R, mean_R], color="tab:red", linewidth=0.5)
            plt.ylim([0, 10])
            plt.xlim([min_x, max_x])
            plt.ylabel("R")
            locs = np.arange(min_x, max_x, 7)
            xlabels = [f"{days[ts].day}-{days[ts].month}" for ts in locs]
            plt.xticks(locs, xlabels, rotation=-30)
            plt.title(f"Region {region}")
            ax3 = add_cms_to_plot(ax2, self.d.ActiveCMs, country_indx, min_x, max_x, days, plot_style)

            plt.subplot(5, 3, 3 * (country_indx % 5) + 3)
            axis_scale = 1.5
            ax4 = plt.gca()
            z1_mean, lu_z1, up_z1, err_1 = produce_CIs(self.trace.Z1[:, country_indx, :])
            nS, nDs = self.trace.Z1[:, country_indx, :].shape
            z2_mean, lu_z2, up_z2, err_2 = produce_CIs(
                np.repeat(self.d.NewCases[country_indx, :].data.reshape(1, nDs), nS, axis=0) - self.trace.ExpectedCases[
                                                                                               :, country_indx, :])

            plt.plot(days_x, z1_mean, color="tab:blue", label="Growth Noise")
            plt.fill_between(
                days_x, lu_z1, up_z1, alpha=0.25, color="tab:blue", linewidth=0
            )
            plt.xlim([min_x, max_x])
            plt.ylim([-2, 2])
            plt.xticks(locs, xlabels, rotation=-30)
            plt.ylabel("$Z$")

            ax4.twinx()
            ax5 = plt.gca()
            plt.plot(np.arange(self.nDs), z2_mean, color="tab:orange", label="Death Noise")
            plt.fill_between(
                np.arange(self.nDs), lu_z2, up_z2, alpha=0.25, color="tab:orange", linewidth=0
            )
            y_lim = max(np.max(np.abs(up_z2)), np.max(np.abs(lu_z2)))
            plt.ylim([-1.5 * y_lim, 1.5 * y_lim])

            plt.xlim([min_x, max_x])
            locs = np.arange(min_x, max_x, 7)
            xlabels = [f"{days[ts].day}-{days[ts].month}" for ts in locs]
            lines, labels = ax4.get_legend_handles_labels()
            lines2, labels2 = ax5.get_legend_handles_labels()

            sns.despine(ax=ax)
            sns.despine(ax=ax1)
            sns.despine(ax=ax2)
            sns.despine(ax=ax3)

            if country_indx % 5 == 4 or country_indx == len(self.d.Rs) - 1:
                plt.tight_layout()
                if save_fig:
                    save_fig_pdf(
                        output_dir,
                        f"CountryPredictionPlot{((country_indx + 1) / 5):.1f}",
                    )

            elif country_indx == 0:
                ax.legend(prop={"size": 8}, loc="center left")
                ax2.legend(prop={"size": 8}, loc="lower left")
                ax4.legend(lines + lines2, labels + labels2, prop={"size": 8})


class CMDeath_Final_ICL(BaseCMModel):
    def __init__(
            self, data, name="", model=None
    ):
        super().__init__(data, name=name, model=model)

        self.SI = np.array(
            [0.04656309, 0.08698277, 0.1121656, 0.11937737, 0.11456359,
             0.10308026, 0.08852893, 0.07356104, 0.059462, 0.04719909,
             0.03683025, 0.02846977, 0.02163222, 0.01640488, 0.01221928,
             0.00903811, 0.00670216, 0.00490314, 0.00361434, 0.00261552,
             0.00187336, 0.00137485, 0.00100352, 0.00071164, 0.00050852,
             0.00036433, 0.00025036]
        )

        self.SI_rev = self.SI[::-1].reshape((1, self.SI.size))
        # infection --> confirmed delay
        self.DelayProb = np.array(
            [
                0,
                2.10204045e-06,
                3.22312869e-05,
                1.84979560e-04,
                6.31412913e-04,
                1.53949439e-03,
                3.07378372e-03,
                5.32847235e-03,
                8.32057678e-03,
                1.19864352e-02,
                1.59626950e-02,
                2.02752812e-02,
                2.47013776e-02,
                2.90892369e-02,
                3.30827134e-02,
                3.66035310e-02,
                3.95327745e-02,
                4.19039762e-02,
                4.35677913e-02,
                4.45407357e-02,
                4.49607434e-02,
                4.47581467e-02,
                4.40800885e-02,
                4.28367817e-02,
                4.10649618e-02,
                3.93901360e-02,
                3.71499615e-02,
                3.48922699e-02,
                3.24149652e-02,
                3.00269472e-02,
                2.76836725e-02,
                2.52794388e-02,
                2.29349630e-02,
                2.07959867e-02,
                1.86809336e-02,
                1.67279378e-02,
                1.50166767e-02,
                1.33057159e-02,
                1.17490048e-02,
                1.03030011e-02,
                9.10633952e-03,
                7.97333972e-03,
                6.95565185e-03,
                6.05717970e-03,
                5.25950540e-03,
                4.61137626e-03,
                3.94442886e-03,
                3.37948046e-03,
                2.91402865e-03,
                2.48911619e-03,
                2.14007737e-03,
                1.81005702e-03,
                1.54339818e-03,
                1.32068199e-03,
                1.11358095e-03,
                9.53425490e-04,
                7.99876440e-04,
                6.76156345e-04,
                5.68752088e-04,
                4.93278826e-04,
                4.08596625e-04,
                3.37127249e-04,
                2.92283720e-04,
                2.41934846e-04,
                1.98392580e-04,
            ]
        )

        self.CMDelayCut = 30
        self.DailyGrowthNoise = 0.2

        self.ObservedDaysIndx = np.arange(self.CMDelayCut, len(self.d.Ds))
        self.OR_indxs = np.arange(len(self.d.Rs))
        self.nORs = self.nRs
        self.nODs = len(self.ObservedDaysIndx)
        self.ORs = copy.deepcopy(self.d.Rs)

        observed = []
        not_observed = []
        for r in range(self.nRs):
            for d in range(self.nDs):
                if self.d.NewDeaths.mask[r, d] == False and d > self.CMDelayCut and not np.isnan(
                        self.d.Deaths.data[r, d]):
                    observed.append(r * self.nDs + d)
                else:
                    # set the mask to False!
                    self.d.NewDeaths.mask[r, d] = False
                    not_observed.append(r * self.nDs + d)

        self.observed_days = np.array(observed)
        self.not_observed = np.array(not_observed)

    def build_model(self):
        with self.model:
            self.HyperCMVar = pm.HalfStudentT(
                "HyperCMVar", nu=10, sigma=0.1
            )

            self.CM_Alpha = pm.Normal("CM_Alpha", 0, self.HyperCMVar, shape=(self.nCMs,))
            self.CMReduction = pm.Deterministic("CMReduction", T.exp((-1.0) * self.CM_Alpha))

            self.HyperRMean = pm.StudentT(
                "HyperRMean", nu=10, sigma=0.2, mu=np.log(3.25),
            )

            self.HyperRVar = pm.HalfStudentT(
                "HyperRVar", nu=10, sigma=0.2
            )

            self.RegionLogR = pm.Normal("RegionLogR", self.HyperRMean,
                                        self.HyperRVar,
                                        shape=(self.nORs,))

            self.ActiveCMs = pm.Data("ActiveCMs", self.d.ActiveCMs)

            self.ActiveCMReduction = (
                    T.reshape(self.CM_Alpha, (1, self.nCMs, 1))
                    * self.ActiveCMs[self.OR_indxs, :, :]
            )

            self.Det(
                "GrowthReduction", T.sum(self.ActiveCMReduction, axis=1), plot_trace=False
            )

            self.ExpectedLogR = self.Det(
                "ExpectedLogR",
                T.reshape(self.RegionLogR, (self.nORs, 1)) - self.GrowthReduction,
                plot_trace=False,
            )

            # self.Normal(
            #     "LogR",
            #     self.ExpectedLogR,
            #     self.DailyGrowthNoise,
            #     shape=(self.nORs, self.nDs),
            #     plot_trace=False,
            # )

            self.Det("LogR", self.ExpectedLogR)

            self.Det("Z1", self.LogR - self.ExpectedLogR, plot_trace=False)

            self.InitialSize_log = pm.Normal("InitialSize_log", -4, 30, shape=(self.nORs,))

            # # conv padding
            filter_size = self.SI_rev.size
            conv_padding = 7

            infected = T.zeros((self.nORs, self.nDs + self.SI_rev.size))
            infected = T.set_subtensor(infected[:, (filter_size - conv_padding):filter_size],
                                       pm.math.exp(
                                           self.InitialSize_log.reshape((self.nORs, 1)).repeat(conv_padding, axis=1)))

            # R is a lognorm
            R = pm.math.exp(self.LogR)
            for d in range(self.nDs):
                val = pm.math.sum(
                    R[:, d].reshape((self.nORs, 1)) * infected[:, d:d + filter_size] * self.SI_rev, axis=1)
                infected = T.set_subtensor(infected[:, d + filter_size], val)

            self.Infected = pm.Deterministic("Infected", infected[:, filter_size:])

            expected_deaths = C.conv2d(
                self.Infected,
                np.reshape(self.DelayProb, newshape=(1, self.DelayProb.size)),
                border_mode="full"
            )[:, :self.nDs]

            self.ExpectedDeaths = pm.Deterministic("ExpectedDeaths", expected_deaths.reshape(
                (self.nORs, self.nDs)))

            self.Phi = pm.HalfNormal("Phi", 5)

            self.NewDeaths = pm.Data("NewDeaths",
                                     self.d.NewDeaths.data.reshape((self.nORs * self.nDs,))[self.observed_days])

            # effectively handle missing values ourselves
            self.ObservedDeaths = pm.NegativeBinomial(
                "ObservedDeaths",
                mu=self.ExpectedDeaths.reshape((self.nORs * self.nDs,))[self.observed_days],
                alpha=15,
                shape=(len(self.observed_days),),
                observed=self.NewDeaths
            )

    def plot_region_predictions(self, plot_style, save_fig=True, output_dir="./out"):
        assert self.trace is not None

        for country_indx, region in zip(self.OR_indxs, self.ORs):

            if country_indx % 5 == 0:
                plt.figure(figsize=(12, 20), dpi=300)

            plt.subplot(5, 3, 3 * (country_indx % 5) + 1)

            means_d, lu_id, up_id, err_d = produce_CIs(
                self.trace.Infected[:, country_indx, :]
            )

            ec = self.trace.ExpectedDeaths[:, country_indx, :]
            nS, nDs = ec.shape
            dist = pm.NegativeBinomial.dist(mu=ec, alpha=40)

            try:
                ec_output = dist.random()
            except:
                ec_output = ec

            means_ea, lu_ea, up_ea, err_eea = produce_CIs(
                ec_output
            )

            days = self.d.Ds
            days_x = np.arange(len(days))

            min_x = 25
            max_x = len(days) - 1

            newcases = self.d.NewDeaths[country_indx, :]

            ax = plt.gca()
            plt.plot(
                days_x,
                means_d,
                label="Daily Infected",
                zorder=1,
                color="tab:purple",
                alpha=0.25
            )

            plt.fill_between(
                days_x, lu_id, up_id, alpha=0.15, color="tab:purple", linewidth=0
            )

            plt.plot(
                days_x,
                means_ea,
                label="Predicted New Cases",
                zorder=2,
                color="tab:blue"
            )

            plt.fill_between(
                days_x, lu_ea, up_ea, alpha=0.25, color="tab:blue", linewidth=0
            )

            plt.scatter(
                self.ObservedDaysIndx,
                newcases[self.ObservedDaysIndx],
                label="Recorded New Cases",
                marker="o",
                s=10,
                color="tab:green",
                alpha=0.9,
                zorder=3,
            )

            newcases_plot = copy.deepcopy(newcases)
            newcases_plot[newcases_plot < 1] = 1e-1

            plt.scatter(
                self.ObservedDaysIndx,
                newcases_plot[self.ObservedDaysIndx].data,
                label="Heldout New Deaths",
                marker="o",
                s=12,
                edgecolor="tab:green",
                facecolor="white",
                linewidth=1,
                alpha=0.9,
                zorder=2,
            )

            ax.set_yscale("log")
            ax.set_axisbelow(True)
            ax.set_zorder(-3)
            plt.xlim([min_x, max_x])
            plt.ylim([10 ** -2, 10 ** 5])
            locs = np.arange(min_x, max_x, 7)
            xlabels = [f"{days[ts].day}-{days[ts].month}" for ts in locs]
            plt.xticks(locs, xlabels, rotation=-30)
            ax1 = add_cms_to_plot(ax, self.d.ActiveCMs, country_indx, min_x, max_x, days, plot_style)
            ax1.set_axisbelow(True)
            ax1.set_zorder(-3)

            plt.subplot(5, 3, 3 * (country_indx % 5) + 2)

            ax2 = plt.gca()

            means_growth, lu_g, up_g, err = produce_CIs(
                np.exp(self.trace.ExpectedLogR[:, country_indx, :])
            )

            actual_growth, lu_ag, up_ag, err_act = produce_CIs(
                np.exp(self.trace.LogR[:, country_indx, :])
            )

            mean_R = np.mean(np.exp(self.trace.RegionLogR[:, country_indx]))
            plt.plot([min_x, max_x], [mean_R, mean_R], color="tab:red", linewidth=0.5)
            plt.plot(days_x, means_growth, label="Expected R", zorder=1, color="tab:orange")
            plt.plot(days_x, actual_growth, label="Predicted R", zorder=1, color="tab:blue")

            plt.fill_between(
                days_x, lu_g, up_g, alpha=0.25, color="tab:orange", linewidth=0
            )

            plt.fill_between(
                days_x, lu_ag, up_ag, alpha=0.25, color="tab:blue", linewidth=0
            )
            plt.plot([min_x, max_x], [1, 1], "--", linewidth=0.5, color="lightgrey")

            plt.ylim([0, 7])
            plt.xlim([min_x, max_x])
            plt.ylabel("Growth")
            locs = np.arange(min_x, max_x, 7)
            xlabels = [f"{days[ts].day}-{days[ts].month}" for ts in locs]
            plt.xticks(locs, xlabels, rotation=-30)
            plt.title(f"Region {region}")
            ax3 = add_cms_to_plot(ax2, self.d.ActiveCMs, country_indx, min_x, max_x, days, plot_style)

            plt.subplot(5, 3, 3 * (country_indx % 5) + 3)
            axis_scale = 1.5
            ax4 = plt.gca()
            z1_mean, lu_z1, up_z1, err_1 = produce_CIs(self.trace.Z1[:, country_indx, :])
            nS, nDs = self.trace.Z1[:, country_indx, :].shape
            z2_mean, lu_z2, up_z2, err_2 = produce_CIs(
                np.repeat(self.d.NewDeaths[country_indx, :].data.reshape(1, nDs), nS,
                          axis=0) - self.trace.ExpectedDeaths[
                                    :, country_indx, :])

            plt.plot(days_x, z1_mean, color="tab:blue", label="Growth Noise")
            plt.fill_between(
                days_x, lu_z1, up_z1, alpha=0.25, color="tab:blue", linewidth=0
            )
            plt.xlim([min_x, max_x])
            plt.ylim([-2, 2])
            plt.xticks(locs, xlabels, rotation=-30)
            plt.ylabel("$Z$")

            ax4.twinx()
            ax5 = plt.gca()
            plt.plot(np.arange(self.nDs), z2_mean, color="tab:orange", label="Death Noise")
            plt.fill_between(
                np.arange(self.nDs), lu_z2, up_z2, alpha=0.25, color="tab:orange", linewidth=0
            )
            y_lim = max(np.max(np.abs(up_z2)), np.max(np.abs(lu_z2)))
            plt.ylim([-1.5 * y_lim, 1.5 * y_lim])

            plt.xlim([min_x, max_x])
            locs = np.arange(min_x, max_x, 7)
            xlabels = [f"{days[ts].day}-{days[ts].month}" for ts in locs]
            lines, labels = ax4.get_legend_handles_labels()
            lines2, labels2 = ax5.get_legend_handles_labels()

            sns.despine(ax=ax)
            sns.despine(ax=ax1)
            sns.despine(ax=ax2)
            sns.despine(ax=ax3)

            if country_indx % 5 == 4 or country_indx == len(self.d.Rs) - 1:
                plt.tight_layout()
                if save_fig:
                    save_fig_pdf(
                        output_dir,
                        f"CountryPredictionPlot{((country_indx + 1) / 5):.1f}",
                    )

            elif country_indx == 0:
                ax.legend(prop={"size": 8}, loc="center left")
                ax2.legend(prop={"size": 8}, loc="lower left")
                ax4.legend(lines + lines2, labels + labels2, prop={"size": 8})


class CMCombined_Final_ICL(BaseCMModel):
    def __init__(
            self, data, name="", model=None
    ):
        super().__init__(data, name=name, model=model)

        self.SI = np.array(
            [0.04656309, 0.08698277, 0.1121656, 0.11937737, 0.11456359,
             0.10308026, 0.08852893, 0.07356104, 0.059462, 0.04719909,
             0.03683025, 0.02846977, 0.02163222, 0.01640488, 0.01221928,
             0.00903811, 0.00670216, 0.00490314, 0.00361434, 0.00261552,
             0.00187336, 0.00137485, 0.00100352, 0.00071164, 0.00050852,
             0.00036433, 0.00025036]
        )

        self.SI_rev = self.SI[::-1].reshape((1, self.SI.size))
        # infection --> confirmed delay
        self.DelayProbDeaths = np.array(
            [
                0,
                2.10204045e-06,
                3.22312869e-05,
                1.84979560e-04,
                6.31412913e-04,
                1.53949439e-03,
                3.07378372e-03,
                5.32847235e-03,
                8.32057678e-03,
                1.19864352e-02,
                1.59626950e-02,
                2.02752812e-02,
                2.47013776e-02,
                2.90892369e-02,
                3.30827134e-02,
                3.66035310e-02,
                3.95327745e-02,
                4.19039762e-02,
                4.35677913e-02,
                4.45407357e-02,
                4.49607434e-02,
                4.47581467e-02,
                4.40800885e-02,
                4.28367817e-02,
                4.10649618e-02,
                3.93901360e-02,
                3.71499615e-02,
                3.48922699e-02,
                3.24149652e-02,
                3.00269472e-02,
                2.76836725e-02,
                2.52794388e-02,
                2.29349630e-02,
                2.07959867e-02,
                1.86809336e-02,
                1.67279378e-02,
                1.50166767e-02,
                1.33057159e-02,
                1.17490048e-02,
                1.03030011e-02,
                9.10633952e-03,
                7.97333972e-03,
                6.95565185e-03,
                6.05717970e-03,
                5.25950540e-03,
                4.61137626e-03,
                3.94442886e-03,
                3.37948046e-03,
                2.91402865e-03,
                2.48911619e-03,
                2.14007737e-03,
                1.81005702e-03,
                1.54339818e-03,
                1.32068199e-03,
                1.11358095e-03,
                9.53425490e-04,
                7.99876440e-04,
                6.76156345e-04,
                5.68752088e-04,
                4.93278826e-04,
                4.08596625e-04,
                3.37127249e-04,
                2.92283720e-04,
                2.41934846e-04,
                1.98392580e-04,
            ]
        )

        self.DelayProbCases = np.array([0.00509233, 0.02039664, 0.03766875, 0.0524391, 0.06340527,
                                        0.07034326, 0.07361858, 0.07378182, 0.07167229, 0.06755999,
                                        0.06275661, 0.05731038, 0.05141595, 0.04565263, 0.04028695,
                                        0.03502109, 0.03030662, 0.02611754, 0.02226727, 0.0188904,
                                        0.01592167, 0.01342368, 0.01127307, 0.00934768, 0.00779801,
                                        0.00645582, 0.00534967, 0.00442695])

        self.CMDelayCut = 30
        self.DailyGrowthNoise = 0.2

        self.ObservedDaysIndx = np.arange(self.CMDelayCut, len(self.d.Ds))
        self.OR_indxs = np.arange(len(self.d.Rs))
        self.nORs = self.nRs
        self.nODs = len(self.ObservedDaysIndx)
        self.ORs = copy.deepcopy(self.d.Rs)

        observed_active = []
        for r in range(self.nRs):
            for d in range(self.nDs):
                # if its not masked, after the cut, and not before 100 confirmed
                if self.d.NewCases.mask[r, d] == False and d > self.CMDelayCut and not np.isnan(
                        self.d.Confirmed.data[r, d]) and d < (self.nDs - 7):
                    observed_active.append(r * self.nDs + d)
                else:
                    self.d.NewCases.mask[r, d] = True

        self.all_observed_active = np.array(observed_active)

        observed_deaths = []
        for r in range(self.nRs):
            for d in range(self.nDs):
                # if its not masked, after the cut, and not before 10 deaths
                if self.d.NewDeaths.mask[r, d] == False and d > self.CMDelayCut and not np.isnan(
                        self.d.Deaths.data[r, d]):
                    observed_deaths.append(r * self.nDs + d)
                else:
                    self.d.NewDeaths.mask[r, d] = True

        self.all_observed_deaths = np.array(observed_deaths)

    def build_model(self):
        with self.model:
            self.HyperCMVar = pm.HalfStudentT(
                "HyperCMVar", nu=10, sigma=0.3
            )

            self.CM_Alpha = pm.Normal("CM_Alpha", 0, self.HyperCMVar, shape=(self.nCMs,))
            self.CMReduction = pm.Deterministic("CMReduction", T.exp((-1.0) * self.CM_Alpha))

            self.HyperRMean = pm.StudentT(
                "HyperRMean", nu=10, sigma=1, mu=np.log(3.5),
            )

            self.HyperRVar = pm.HalfStudentT(
                "HyperRVar", nu=10, sigma=0.3
            )

            self.RegionLogR = pm.Normal("RegionLogR", self.HyperRMean,
                                        self.HyperRVar,
                                        shape=(self.nORs,))

            self.ActiveCMs = pm.Data("ActiveCMs", self.d.ActiveCMs)

            self.ActiveCMReduction = (
                    T.reshape(self.CM_Alpha, (1, self.nCMs, 1))
                    * self.ActiveCMs[self.OR_indxs, :, :]
            )

            self.Det(
                "GrowthReduction", T.sum(self.ActiveCMReduction, axis=1), plot_trace=False
            )

            self.ExpectedLogR = self.Det(
                "ExpectedLogR",
                T.reshape(self.RegionLogR, (self.nORs, 1)) - self.GrowthReduction,
                plot_trace=False,
            )

            self.Normal(
                "LogRCases",
                self.ExpectedLogR,
                self.DailyGrowthNoise,
                shape=(self.nORs, self.nDs),
                plot_trace=False,
            )

            # self.Normal(
            #     "LogRDeaths",
            #     self.ExpectedLogR,
            #     self.DailyGrowthNoise,
            #     shape=(self.nORs, self.nDs),
            #     plot_trace=False,
            # )

            self.LogRDeaths = pm.Deterministic("LogRDeaths", self.ExpectedLogR, )

            self.Det("Z1C", self.LogRCases - self.ExpectedLogR, plot_trace=False)
            self.Det("Z1D", self.LogRDeaths - self.ExpectedLogR, plot_trace=False)

            self.InitialSizeCases_log = pm.Normal("InitialSizeCases_log", 1, 10, shape=(self.nORs,))
            self.InitialSizeDeaths_log = pm.Normal("InitialSizeDeaths_log", -4, 10, shape=(self.nORs,))

            # # conv padding
            filter_size = self.SI_rev.size
            conv_padding = 7

            infected_cases = T.zeros((self.nORs, self.nDs + self.SI_rev.size))
            infected_cases = T.set_subtensor(infected_cases[:, (filter_size - conv_padding):filter_size],
                                             pm.math.exp(self.InitialSizeCases_log.reshape((self.nORs, 1)).repeat(
                                                 conv_padding, axis=1)))
            infected_deaths = T.zeros((self.nORs, self.nDs + self.SI_rev.size))
            infected_deaths = T.set_subtensor(infected_deaths[:, (filter_size - conv_padding):filter_size],
                                              pm.math.exp(self.InitialSizeDeaths_log.reshape((self.nORs, 1)).repeat(
                                                  conv_padding, axis=1)))

            # R is a lognorm
            R_cases = pm.math.exp(self.LogRCases)
            R_deaths = pm.math.exp(self.LogRDeaths)

            for d in range(self.nDs):
                val_c = pm.math.sum(
                    R_cases[:, d].reshape((self.nORs, 1)) * infected_cases[:, d:d + filter_size] * self.SI_rev,
                    axis=1)
                val_d = pm.math.sum(
                    R_deaths[:, d].reshape((self.nORs, 1)) * infected_deaths[:, d:d + filter_size] * self.SI_rev,
                    axis=1)
                infected_deaths = T.set_subtensor(infected_deaths[:, d + filter_size], val_d)
                infected_cases = T.set_subtensor(infected_cases[:, d + filter_size], val_c)

            self.InfectedCases = pm.Deterministic("InfectedCases", infected_cases[:, filter_size:])
            self.InfectedDeaths = pm.Deterministic("InfectedDeaths", infected_deaths[:, filter_size:])

            expected_deaths = C.conv2d(
                self.InfectedDeaths,
                np.reshape(self.DelayProbDeaths, newshape=(1, self.DelayProbDeaths.size)),
                border_mode="full"
            )[:, :self.nDs]

            expected_cases = C.conv2d(
                self.InfectedCases,
                np.reshape(self.DelayProbCases, newshape=(1, self.DelayProbCases.size)),
                border_mode="full"
            )[:, :self.nDs]

            self.ExpectedDeaths = pm.Deterministic("ExpectedDeaths", expected_deaths.reshape(
                (self.nORs, self.nDs)))

            self.ExpectedCases = pm.Deterministic("ExpectedCases", expected_cases.reshape(
                (self.nORs, self.nDs)))

            self.Phi = 25

            self.NewCases = pm.Data("NewCases",
                                    self.d.NewCases.data.reshape((self.nORs * self.nDs,))[
                                        self.all_observed_active])
            self.NewDeaths = pm.Data("NewDeaths",
                                     self.d.NewDeaths.data.reshape((self.nORs * self.nDs,))[
                                         self.all_observed_deaths])

            # effectively handle missing values ourselves
            self.ObservedDeaths = pm.NegativeBinomial(
                "ObservedDeaths",
                mu=self.ExpectedDeaths.reshape((self.nORs * self.nDs,))[self.all_observed_deaths],
                alpha=self.Phi,
                shape=(len(self.all_observed_deaths),),
                observed=self.NewDeaths
            )

            self.ObservedCases = pm.NegativeBinomial(
                "ObservedCases",
                mu=self.ExpectedCases.reshape((self.nORs * self.nDs,))[self.all_observed_active],
                alpha=self.Phi,
                shape=(len(self.all_observed_active),),
                observed=self.NewCases
            )

    def plot_region_predictions(self, plot_style, save_fig=True, output_dir="./out"):
        assert self.trace is not None

        for country_indx, region in zip(self.OR_indxs, self.ORs):

            if country_indx % 5 == 0:
                plt.figure(figsize=(12, 20), dpi=300)

            plt.subplot(5, 3, 3 * (country_indx % 5) + 1)

            means_ic, lu_ic, up_ic, err_ic = produce_CIs(
                self.trace.InfectedCases[:, country_indx, :]
            )

            ec = self.trace.ExpectedCases[:, country_indx, :]
            nS, nDs = ec.shape
            # dist = pm.NegativeBinomial.dist(mu=ec + 1e-3, alpha=np.repeat(np.array([self.trace.Phi_1]), nDs, axis=0).T)
            dist = pm.NegativeBinomial.dist(mu=ec, alpha=25)
            ec_output = dist.random()

            means_ec, lu_ec, up_ec, err_ec = produce_CIs(
                ec_output
            )

            means_id, lu_id, up_id, err_id = produce_CIs(
                self.trace.InfectedDeaths[:, country_indx, :]
            )

            ed = self.trace.ExpectedDeaths[:, country_indx, :]
            nS, nDs = ed.shape
            # dist = pm.NegativeBinomial.dist(mu=ed + 1e-3, alpha=np.repeat(np.array([self.trace.Phi_2]), nDs, axis=0).T)

            dist = pm.NegativeBinomial.dist(mu=ed, alpha=25)
            try:
                ed_output = dist.random()
            except:
                print(region)
                ed_output = ed

            means_ed, lu_ed, up_ed, err_ed = produce_CIs(
                ed_output
            )

            days = self.d.Ds
            days_x = np.arange(len(days))

            min_x = 25
            max_x = len(days) - 1

            newcases = self.d.NewCases[country_indx, :]
            deaths = self.d.NewDeaths[country_indx, :]

            ax = plt.gca()
            plt.plot(
                days_x,
                means_ic,
                label="Daily Infected - Cases",
                zorder=1,
                color="tab:purple",
                alpha=0.25
            )

            plt.fill_between(
                days_x, lu_ic, up_ic, alpha=0.15, color="tab:purple", linewidth=0
            )

            plt.plot(
                days_x,
                means_ec,
                label="Predicted New Cases",
                zorder=2,
                color="tab:blue"
            )

            plt.fill_between(
                days_x, lu_ec, up_ec, alpha=0.25, color="tab:blue", linewidth=0
            )

            plt.scatter(
                self.ObservedDaysIndx,
                newcases[self.ObservedDaysIndx],
                label="Recorded New Cases",
                marker="o",
                s=10,
                color="tab:green",
                alpha=0.9,
                zorder=3,
            )

            plt.scatter(
                self.ObservedDaysIndx,
                newcases[self.ObservedDaysIndx].data,
                label="Heldout New Cases",
                marker="o",
                s=12,
                edgecolor="tab:green",
                facecolor="white",
                linewidth=1,
                alpha=0.9,
                zorder=2,
            )

            plt.plot(
                days_x,
                means_id,
                label="Daily Infected - Deaths",
                zorder=1,
                color="tab:orange",
                alpha=0.25
            )

            plt.fill_between(
                days_x, lu_id, up_id, alpha=0.15, color="tab:orange", linewidth=0
            )

            plt.plot(
                days_x,
                means_ed,
                label="Predicted Deaths",
                zorder=2,
                color="tab:red"
            )

            plt.fill_between(
                days_x, lu_ed, up_ed, alpha=0.25, color="tab:red", linewidth=0
            )

            plt.scatter(
                self.ObservedDaysIndx,
                deaths[self.ObservedDaysIndx],
                label="Recorded Deaths",
                marker="o",
                s=10,
                color="tab:gray",
                alpha=0.9,
                zorder=3,
            )

            plt.scatter(
                self.ObservedDaysIndx,
                deaths[self.ObservedDaysIndx].data,
                label="Recorded Heldout Deaths",
                marker="o",
                s=12,
                edgecolor="tab:gray",
                facecolor="white",
                linewidth=1,
                alpha=0.9,
                zorder=2,
            )

            ax.set_yscale("log")
            plt.xlim([min_x, max_x])
            plt.ylim([10 ** 0, 10 ** 6])
            locs = np.arange(min_x, max_x, 7)
            xlabels = [f"{days[ts].day}-{days[ts].month}" for ts in locs]
            plt.xticks(locs, xlabels, rotation=-30)
            ax1 = add_cms_to_plot(ax, self.d.ActiveCMs, country_indx, min_x, max_x, days, plot_style)

            plt.subplot(5, 3, 3 * (country_indx % 5) + 2)

            ax2 = plt.gca()

            mean_R = np.mean(np.exp(self.trace.RegionLogR[:, country_indx]))

            means_growth, lu_g, up_g, err = produce_CIs(
                np.exp(self.trace.ExpectedLogR[:, country_indx, :])
            )

            actual_growth, lu_ag, up_ag, err_act = produce_CIs(
                np.exp(self.trace.LogRCases[:, country_indx, :])
            )

            plt.plot([min_x, max_x], [mean_R, mean_R], color="tab:red", linewidth=0.5)
            plt.plot(days_x, means_growth, label="R Deaths", zorder=1, color="tab:orange")
            plt.plot(days_x, actual_growth, label="R Cases", zorder=1, color="tab:blue")

            plt.fill_between(
                days_x, lu_g, up_g, alpha=0.25, color="tab:orange", linewidth=0
            )

            plt.fill_between(
                days_x, lu_ag, up_ag, alpha=0.25, color="tab:blue", linewidth=0
            )
            plt.plot([min_x, max_x], [1, 1], "--", linewidth=0.5, color="lightgrey")

            plt.ylim([0, 7])
            plt.xlim([min_x, max_x])
            plt.ylabel("R")
            locs = np.arange(min_x, max_x, 7)
            xlabels = [f"{days[ts].day}-{days[ts].month}" for ts in locs]
            plt.xticks(locs, xlabels, rotation=-30)
            plt.title(f"Region {region}")
            ax3 = add_cms_to_plot(ax2, self.d.ActiveCMs, country_indx, min_x, max_x, days, plot_style)

            plt.subplot(5, 3, 3 * (country_indx % 5) + 3)
            ax4 = plt.gca()
            z1_mean, lu_z1, up_z1, err_1 = produce_CIs(self.trace.Z1C[:, country_indx, :])
            nS, nDs = self.trace.Z1C[:, country_indx, :].shape
            z2_mean, lu_z2, up_z2, err_2 = produce_CIs(
                np.repeat(self.d.NewCases[country_indx, :].data.reshape(1, nDs), nS,
                          axis=0) - self.trace.ExpectedCases[
                                    :, country_indx, :])
            z3_mean, lu_z3, up_z3, err_3 = produce_CIs(
                np.repeat(self.d.NewDeaths[country_indx, :].data.reshape(1, nDs), nS,
                          axis=0) - self.trace.ExpectedDeaths[
                                    :, country_indx, :])

            plt.plot(days_x, z1_mean, color="tab:blue", label="Growth Noise")
            plt.fill_between(
                days_x, lu_z1, up_z1, alpha=0.25, color="tab:blue", linewidth=0
            )
            plt.xlim([min_x, max_x])
            plt.ylim([-2, 2])
            plt.xticks(locs, xlabels, rotation=-30)
            plt.ylabel("$Z$")

            ax4.twinx()
            ax5 = plt.gca()
            plt.plot(np.arange(self.nDs), z2_mean, color="tab:orange", label="Cases Noise")
            plt.fill_between(
                np.arange(self.nDs), lu_z2, up_z2, alpha=0.25, color="tab:orange", linewidth=0
            )

            plt.plot(np.arange(self.nDs), z3_mean, color="tab:orange", label="Death Noise")
            plt.fill_between(
                np.arange(self.nDs), lu_z3, up_z3, alpha=0.25, color="tab:orange", linewidth=0
            )
            y_lim = max(np.max(np.abs(up_z2)), np.max(np.abs(lu_z2)))
            plt.ylim([-1.5 * y_lim, 1.5 * y_lim])

            plt.xlim([min_x, max_x])
            locs = np.arange(min_x, max_x, 7)
            xlabels = [f"{days[ts].day}-{days[ts].month}" for ts in locs]
            lines, labels = ax4.get_legend_handles_labels()
            lines2, labels2 = ax5.get_legend_handles_labels()

            sns.despine(ax=ax)
            sns.despine(ax=ax1)
            sns.despine(ax=ax2)
            sns.despine(ax=ax3)

            if country_indx % 5 == 4 or country_indx == len(self.d.Rs) - 1:
                plt.tight_layout()
                if save_fig:
                    save_fig_pdf(
                        output_dir,
                        f"CountryPredictionPlot{((country_indx + 1) / 5):.1f}",
                    )

            elif country_indx == 0:
                ax.legend(prop={"size": 8}, loc="center left")
                ax2.legend(prop={"size": 8}, loc="lower left")
                ax4.legend(lines + lines2, labels + labels2, prop={"size": 8})<|MERGE_RESOLUTION|>--- conflicted
+++ resolved
@@ -366,14 +366,6 @@
                                     self.DailyGrowthNoise,
                                     shape=(self.nORs, self.nDs))
 
-<<<<<<< HEAD
-            # self.Growth = pm.Deterministic("Growth",
-            #                                self.ExpectedGrowth)
-
-=======
->>>>>>> cb48156a
-            # self.Det("Z1", self.Growth - self.ExpectedGrowth, plot_trace=False)
-
             self.InitialSize_log = pm.Normal("InitialSize_log", -6, 100, shape=(self.nORs,))
             self.Infected_log = pm.Deterministic("Infected_log", T.reshape(self.InitialSize_log, (
                 self.nORs, 1)) + self.Growth.cumsum(axis=1))
@@ -627,18 +619,12 @@
                     serial_interval_mean=SI_ALPHA / SI_BETA
                     ):
         with self.model:
-<<<<<<< HEAD
-            self.CM_Alpha = pm.Normal("CM_Alpha", 0, cm_prior_sigma, shape=(self.nCMs,))
-
-=======
-
             if cm_prior=='normal':
                 self.CM_Alpha = pm.Normal("CM_Alpha", 0, cm_prior_sigma, shape=(self.nCMs,))
                 
             if cm_prior=='half_normal':
                 self.CM_Alpha = pm.HalfNormal("CM_Alpha", cm_prior_sigma, shape=(self.nCMs,))
-                
->>>>>>> cb48156a
+
             self.CMReduction = pm.Deterministic("CMReduction", T.exp((-1.0) * self.CM_Alpha))
 
             self.HyperRMean = pm.StudentT(
