#!/usr/bin/env python3

import argparse
import logging
from pathlib import Path

import yaml

import epimodel

from epimodel import Level, RegionDataset, read_csv_smart, utils
from epimodel.exports.epidemics_org import process_export, upload_export
from epimodel.gleam import Batch, batch

log = logging.getLogger("do")


def import_countermeasures(args):
    log.info(f"Importing countermeasures from {args.SRC} into {args.DEST} ...")
    cms = epimodel.imports.import_countermeasures_csv(args.rds, args.SRC)
    cms.to_csv(args.DEST)
    log.info(
        f"Saved countermeasures to {args.DEST}, {len(cms.columns)} features, "
        f"last day is {cms.index.get_level_values(1).max()}"
    )


def update_johns_hopkins(args):
    log.info("Downloading and parsing CSSE ...")
    csse = epimodel.imports.import_johns_hopkins(args.rds)
    dest = Path(args.config["data_dir"]) / "johns-hopkins.csv"
    csse.to_csv(dest)
    log.info(
        f"Saved CSSE to {dest}, last day is {csse.index.get_level_values(1).max()}"
    )


def update_foretold(args):
    if args.config["foretold_channel"] == "SECRET":
        log.warning(
            "`foretold_channel` in the config file is not set to non-default value."
        )
    else:
        log.info("Downloading and parsing foretold")
        foretold = epimodel.imports.import_foretold(
            args.rds, args.config["foretold_channel"]
        )
        dest = Path(args.config["data_dir"]) / "foretold.csv"
        foretold.to_csv(dest, float_format="%.7g")
        log.info(f"Saved Foretold to {dest}")


def web_export(args):
    process_export(args)


def web_upload(args):
    c = args.config
    upload_export(
        args.EXPORTED_DIR, c["gs_prefix"], c["gs_url_prefix"], channel=args.channel
    )


def import_batch(args):
    batch = Batch.open(args.BATCH_FILE)
    d = args.rds.data
    regions = d.loc[(d.Level == Level.country) & (d.GleamID != "")].Region.values
    log.info(
        f"Importing results for {len(regions)} from GLEAM into {args.BATCH_FILE} ..."
    )
    batch.import_results_from_gleam(
        Path(args.config["gleamviz_sims_dir"]).expanduser(),
        regions,
        resample=args.config["gleam_resample"],
        allow_unfinished=args.allow_missing,
        # overwrite=True, ## Possible option
        info_level=logging.INFO,
    )


def generate_batch(args):
    b = Batch.new(dir=args.config["output_dir"], comment=args.comment)
    log.info(f"New batch file {b.path}")
    log.info(f"Reading base GLEAM definition {args.BASE_DEF} ...")
    d = epimodel.gleam.GleamDefinition(args.BASE_DEF)
    # TODO: This shuld be somewhat more versatile
    log.info(f"Reading estimates from CSV {args.COUNTRY_ESTIMATES} ...")
    est = read_csv_smart(args.COUNTRY_ESTIMATES, args.rds, levels=Level.country)
    if len(est.columns) > 1:
        raise Exception(f"Multiple columns found: {est.columns}")
    est = est[est.columns[0]]
    if args.start_date:
        start_date = utils.utc_date(args.start_date)
    else:
        start_date = d.get_start_date()
    log.info(f"Generating scenarios with start_date {start_date.ctime()} ...")
<<<<<<< HEAD
    batch.generate_simulations(
        b, d, est, rds=args.rds, config=args.config, start_date=start_date, top=args.top
    )
=======
    batch.generate_simulations(b, d, est, rds=args.rds, config=args.config, start_date=start_date, top=args.top)
>>>>>>> f39a0c86
    log.info(f"Generated batch {b.path!r}:\n  {b.stats()}")
    b.close()


def export_batch(args):
    batch = Batch.open(args.BATCH_FILE)
    gdir = args.config["gleamviz_sims_dir"]
    if args.out_dir is not None:
        gdir = args.out_dir
    log.info(
        f"Creating GLEAM XML definitions for batch {args.BATCH_FILE} in dir {gdir} ..."
    )
    batch.export_definitions_to_gleam(
        Path(gdir).expanduser(), overwrite=args.overwrite, info_level=logging.INFO
    )


def create_parser():
    ap = argparse.ArgumentParser(formatter_class=argparse.ArgumentDefaultsHelpFormatter)
    ap.add_argument("-d", "--debug", action="store_true", help="Debugging logs.")
    ap.add_argument("-C", "--config", default="config.yaml", help="Config file.")
    sp = ap.add_subparsers(title="subcommands", required=True, dest="cmd")

    upp = sp.add_parser(
        "update_johns_hopkins", help="Fetch data from Johns Hopkins CSSE."
    )
    upp.set_defaults(func=update_johns_hopkins)

    upf = sp.add_parser("update_foretold", help="Fetch data from Foretold.")
    upf.set_defaults(func=update_foretold)

    ibp = sp.add_parser("import_gleam_batch", help="Load batch results from GLEAM.")
    ibp.add_argument(
        "BATCH_FILE", help="The batch-*.hdf5 file with batch spec to be updated."
    )
    ibp.add_argument(
        "-M", "--allow-missing", action="store_true", help="Skip missing sim results.",
    )
    ibp.set_defaults(func=import_batch)

    gbp = sp.add_parser(
        "generate_gleam_batch", help="Create batch of definitions for GLEAM."
    )
<<<<<<< HEAD
    gbp.add_argument(
        "-t", "--top", default=1500, type=int, help="Upper limit for seed compartments."
    )
=======
    gbp.add_argument("-t", "--top", default=1500, type=int, help="Upper limit for seed compartments.")
>>>>>>> f39a0c86
    gbp.add_argument("-c", "--comment", help="A short comment (to be part of path).")
    gbp.add_argument(
        "-D",
        "--start_date",
        help="Set a sim start date (default: from the simulation def).",
    )
    gbp.add_argument("BASE_DEF", help="Basic definition file to use.")
    gbp.add_argument(
        "COUNTRY_ESTIMATES", help="The country-level estimate source CSV file."
    )
    gbp.set_defaults(func=generate_batch)

    ebp = sp.add_parser(
        "export_gleam_batch", help="Create batch of definitions for GLEAM."
    )
    ebp.add_argument("-o", "--out_dir", help="Override output dir (must exist).")
    ebp.add_argument(
        "-f", "--overwrite", action="store_true", help="Overwrite existing files."
    )
    ebp.add_argument(
        "BATCH_FILE", help="The batch-*.hdf5 file with batch spec to be updated."
    )
    ebp.set_defaults(func=export_batch)

    exp = sp.add_parser("web_export", help="Create data export for web.")
    exp.add_argument("-c", "--comment", help="A short comment (to be part of path).")
    exp.add_argument("BATCH_FILE", help="A result HDF file of import_gleam_batch step")
<<<<<<< HEAD
    exp.add_argument("estimates", help="CSV file containing the current estimates")
=======
>>>>>>> f39a0c86
    exp.set_defaults(func=web_export)

    uplp = sp.add_parser("web_upload", help="Upload data to the configured GCS bucket")
    uplp.add_argument("EXPORTED_DIR", help="The generated export directory.")
    uplp.add_argument(
        "-c",
        "--channel",
        default="staging",
        help="Channel to upload to ('main' for main site).",
    )
    uplp.set_defaults(func=web_upload)

    iftp = sp.add_parser(
        "import_countermeasures", help="Import one CSV file from countermeasures DB."
    )
    iftp.add_argument("SRC", help="Input CSV.")
    iftp.add_argument("DEST", help="Output CSV.")
    iftp.set_defaults(func=import_countermeasures)

    return ap


def main():
    logging.basicConfig(level=logging.INFO)
    args = create_parser().parse_args()
    if args.debug:
        logging.root.setLevel(logging.DEBUG)
    with open(args.config, "rt") as f:
        args.config = yaml.safe_load(f)
    data_dir = Path(args.config["data_dir"])
    args.rds = RegionDataset.load(
        data_dir / "regions.csv", data_dir / "regions-gleam.csv"
    )
    epimodel.algorithms.estimate_missing_populations(args.rds)
    args.func(args)


if __name__ == "__main__":
    main()<|MERGE_RESOLUTION|>--- conflicted
+++ resolved
@@ -94,13 +94,7 @@
     else:
         start_date = d.get_start_date()
     log.info(f"Generating scenarios with start_date {start_date.ctime()} ...")
-<<<<<<< HEAD
-    batch.generate_simulations(
-        b, d, est, rds=args.rds, config=args.config, start_date=start_date, top=args.top
-    )
-=======
     batch.generate_simulations(b, d, est, rds=args.rds, config=args.config, start_date=start_date, top=args.top)
->>>>>>> f39a0c86
     log.info(f"Generated batch {b.path!r}:\n  {b.stats()}")
     b.close()
 
@@ -144,13 +138,7 @@
     gbp = sp.add_parser(
         "generate_gleam_batch", help="Create batch of definitions for GLEAM."
     )
-<<<<<<< HEAD
-    gbp.add_argument(
-        "-t", "--top", default=1500, type=int, help="Upper limit for seed compartments."
-    )
-=======
     gbp.add_argument("-t", "--top", default=1500, type=int, help="Upper limit for seed compartments.")
->>>>>>> f39a0c86
     gbp.add_argument("-c", "--comment", help="A short comment (to be part of path).")
     gbp.add_argument(
         "-D",
@@ -178,10 +166,7 @@
     exp = sp.add_parser("web_export", help="Create data export for web.")
     exp.add_argument("-c", "--comment", help="A short comment (to be part of path).")
     exp.add_argument("BATCH_FILE", help="A result HDF file of import_gleam_batch step")
-<<<<<<< HEAD
     exp.add_argument("estimates", help="CSV file containing the current estimates")
-=======
->>>>>>> f39a0c86
     exp.set_defaults(func=web_export)
 
     uplp = sp.add_parser("web_upload", help="Upload data to the configured GCS bucket")
